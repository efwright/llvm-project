//===- OpenMPIRBuilder.cpp - Builder for LLVM-IR for OpenMP directives ----===//
//
// Part of the LLVM Project, under the Apache License v2.0 with LLVM Exceptions.
// See https://llvm.org/LICENSE.txt for license information.
// SPDX-License-Identifier: Apache-2.0 WITH LLVM-exception
//
//===----------------------------------------------------------------------===//
/// \file
///
/// This file implements the OpenMPIRBuilder class, which is used as a
/// convenient way to create LLVM instructions for OpenMP directives.
///
//===----------------------------------------------------------------------===//

#include "llvm/Frontend/OpenMP/OMPIRBuilder.h"
#include "llvm/ADT/SmallSet.h"
#include "llvm/ADT/StringExtras.h"
#include "llvm/ADT/StringRef.h"
#include "llvm/Analysis/AssumptionCache.h"
#include "llvm/Analysis/CodeMetrics.h"
#include "llvm/Analysis/LoopInfo.h"
#include "llvm/Analysis/OptimizationRemarkEmitter.h"
#include "llvm/Analysis/ScalarEvolution.h"
#include "llvm/Analysis/TargetLibraryInfo.h"
#include "llvm/Bitcode/BitcodeReader.h"
#include "llvm/Frontend/Offloading/Utility.h"
#include "llvm/Frontend/OpenMP/OMPGridValues.h"
#include "llvm/IR/Attributes.h"
#include "llvm/IR/BasicBlock.h"
#include "llvm/IR/CFG.h"
#include "llvm/IR/CallingConv.h"
#include "llvm/IR/Constant.h"
#include "llvm/IR/Constants.h"
#include "llvm/IR/DebugInfoMetadata.h"
#include "llvm/IR/DerivedTypes.h"
#include "llvm/IR/Function.h"
#include "llvm/IR/GlobalVariable.h"
#include "llvm/IR/IRBuilder.h"
#include "llvm/IR/LLVMContext.h"
#include "llvm/IR/MDBuilder.h"
#include "llvm/IR/Metadata.h"
#include "llvm/IR/PassManager.h"
#include "llvm/IR/Value.h"
#include "llvm/MC/TargetRegistry.h"
#include "llvm/Support/CommandLine.h"
#include "llvm/Support/ErrorHandling.h"
#include "llvm/Support/FileSystem.h"
#include "llvm/Target/TargetMachine.h"
#include "llvm/Target/TargetOptions.h"
#include "llvm/Transforms/Utils/BasicBlockUtils.h"
#include "llvm/Transforms/Utils/Cloning.h"
#include "llvm/Transforms/Utils/CodeExtractor.h"
#include "llvm/Transforms/Utils/LoopPeel.h"
#include "llvm/Transforms/Utils/UnrollLoop.h"

#include <cstdint>
#include <optional>

#define DEBUG_TYPE "openmp-ir-builder"

using namespace llvm;
using namespace omp;

static cl::opt<bool>
    OptimisticAttributes("openmp-ir-builder-optimistic-attributes", cl::Hidden,
                         cl::desc("Use optimistic attributes describing "
                                  "'as-if' properties of runtime calls."),
                         cl::init(false));

static cl::opt<double> UnrollThresholdFactor(
    "openmp-ir-builder-unroll-threshold-factor", cl::Hidden,
    cl::desc("Factor for the unroll threshold to account for code "
             "simplifications still taking place"),
    cl::init(1.5));

#ifndef NDEBUG
/// Return whether IP1 and IP2 are ambiguous, i.e. that inserting instructions
/// at position IP1 may change the meaning of IP2 or vice-versa. This is because
/// an InsertPoint stores the instruction before something is inserted. For
/// instance, if both point to the same instruction, two IRBuilders alternating
/// creating instruction will cause the instructions to be interleaved.
static bool isConflictIP(IRBuilder<>::InsertPoint IP1,
                         IRBuilder<>::InsertPoint IP2) {
  if (!IP1.isSet() || !IP2.isSet())
    return false;
  return IP1.getBlock() == IP2.getBlock() && IP1.getPoint() == IP2.getPoint();
}

static bool isValidWorkshareLoopScheduleType(OMPScheduleType SchedType) {
  // Valid ordered/unordered and base algorithm combinations.
  switch (SchedType & ~OMPScheduleType::MonotonicityMask) {
  case OMPScheduleType::UnorderedStaticChunked:
  case OMPScheduleType::UnorderedStatic:
  case OMPScheduleType::UnorderedDynamicChunked:
  case OMPScheduleType::UnorderedGuidedChunked:
  case OMPScheduleType::UnorderedRuntime:
  case OMPScheduleType::UnorderedAuto:
  case OMPScheduleType::UnorderedTrapezoidal:
  case OMPScheduleType::UnorderedGreedy:
  case OMPScheduleType::UnorderedBalanced:
  case OMPScheduleType::UnorderedGuidedIterativeChunked:
  case OMPScheduleType::UnorderedGuidedAnalyticalChunked:
  case OMPScheduleType::UnorderedSteal:
  case OMPScheduleType::UnorderedStaticBalancedChunked:
  case OMPScheduleType::UnorderedGuidedSimd:
  case OMPScheduleType::UnorderedRuntimeSimd:
  case OMPScheduleType::OrderedStaticChunked:
  case OMPScheduleType::OrderedStatic:
  case OMPScheduleType::OrderedDynamicChunked:
  case OMPScheduleType::OrderedGuidedChunked:
  case OMPScheduleType::OrderedRuntime:
  case OMPScheduleType::OrderedAuto:
  case OMPScheduleType::OrderdTrapezoidal:
  case OMPScheduleType::NomergeUnorderedStaticChunked:
  case OMPScheduleType::NomergeUnorderedStatic:
  case OMPScheduleType::NomergeUnorderedDynamicChunked:
  case OMPScheduleType::NomergeUnorderedGuidedChunked:
  case OMPScheduleType::NomergeUnorderedRuntime:
  case OMPScheduleType::NomergeUnorderedAuto:
  case OMPScheduleType::NomergeUnorderedTrapezoidal:
  case OMPScheduleType::NomergeUnorderedGreedy:
  case OMPScheduleType::NomergeUnorderedBalanced:
  case OMPScheduleType::NomergeUnorderedGuidedIterativeChunked:
  case OMPScheduleType::NomergeUnorderedGuidedAnalyticalChunked:
  case OMPScheduleType::NomergeUnorderedSteal:
  case OMPScheduleType::NomergeOrderedStaticChunked:
  case OMPScheduleType::NomergeOrderedStatic:
  case OMPScheduleType::NomergeOrderedDynamicChunked:
  case OMPScheduleType::NomergeOrderedGuidedChunked:
  case OMPScheduleType::NomergeOrderedRuntime:
  case OMPScheduleType::NomergeOrderedAuto:
  case OMPScheduleType::NomergeOrderedTrapezoidal:
    break;
  default:
    return false;
  }

  // Must not set both monotonicity modifiers at the same time.
  OMPScheduleType MonotonicityFlags =
      SchedType & OMPScheduleType::MonotonicityMask;
  if (MonotonicityFlags == OMPScheduleType::MonotonicityMask)
    return false;

  return true;
}
#endif

Function *GLOBAL_ReductionFunc = nullptr;

static const omp::GV &getGridValue(const Triple &T, Function *Kernel) {
  if (T.isAMDGPU()) {
    StringRef Features =
        Kernel->getFnAttribute("target-features").getValueAsString();
    if (Features.count("+wavefrontsize64"))
      return omp::getAMDGPUGridValues<64>();
    return omp::getAMDGPUGridValues<32>();
  }
  if (T.isNVPTX())
    return omp::NVPTXGridValues;
  llvm_unreachable("No grid value available for this architecture!");
}

/// Determine which scheduling algorithm to use, determined from schedule clause
/// arguments.
static OMPScheduleType
getOpenMPBaseScheduleType(llvm::omp::ScheduleKind ClauseKind, bool HasChunks,
                          bool HasSimdModifier) {
  // Currently, the default schedule it static.
  switch (ClauseKind) {
  case OMP_SCHEDULE_Default:
  case OMP_SCHEDULE_Static:
    return HasChunks ? OMPScheduleType::BaseStaticChunked
                     : OMPScheduleType::BaseStatic;
  case OMP_SCHEDULE_Dynamic:
    return OMPScheduleType::BaseDynamicChunked;
  case OMP_SCHEDULE_Guided:
    return HasSimdModifier ? OMPScheduleType::BaseGuidedSimd
                           : OMPScheduleType::BaseGuidedChunked;
  case OMP_SCHEDULE_Auto:
    return llvm::omp::OMPScheduleType::BaseAuto;
  case OMP_SCHEDULE_Runtime:
    return HasSimdModifier ? OMPScheduleType::BaseRuntimeSimd
                           : OMPScheduleType::BaseRuntime;
  }
  llvm_unreachable("unhandled schedule clause argument");
}

/// Adds ordering modifier flags to schedule type.
static OMPScheduleType
getOpenMPOrderingScheduleType(OMPScheduleType BaseScheduleType,
                              bool HasOrderedClause) {
  assert((BaseScheduleType & OMPScheduleType::ModifierMask) ==
             OMPScheduleType::None &&
         "Must not have ordering nor monotonicity flags already set");

  OMPScheduleType OrderingModifier = HasOrderedClause
                                         ? OMPScheduleType::ModifierOrdered
                                         : OMPScheduleType::ModifierUnordered;
  OMPScheduleType OrderingScheduleType = BaseScheduleType | OrderingModifier;

  // Unsupported combinations
  if (OrderingScheduleType ==
      (OMPScheduleType::BaseGuidedSimd | OMPScheduleType::ModifierOrdered))
    return OMPScheduleType::OrderedGuidedChunked;
  else if (OrderingScheduleType == (OMPScheduleType::BaseRuntimeSimd |
                                    OMPScheduleType::ModifierOrdered))
    return OMPScheduleType::OrderedRuntime;

  return OrderingScheduleType;
}

/// Adds monotonicity modifier flags to schedule type.
static OMPScheduleType
getOpenMPMonotonicityScheduleType(OMPScheduleType ScheduleType,
                                  bool HasSimdModifier, bool HasMonotonic,
                                  bool HasNonmonotonic, bool HasOrderedClause) {
  assert((ScheduleType & OMPScheduleType::MonotonicityMask) ==
             OMPScheduleType::None &&
         "Must not have monotonicity flags already set");
  assert((!HasMonotonic || !HasNonmonotonic) &&
         "Monotonic and Nonmonotonic are contradicting each other");

  if (HasMonotonic) {
    return ScheduleType | OMPScheduleType::ModifierMonotonic;
  } else if (HasNonmonotonic) {
    return ScheduleType | OMPScheduleType::ModifierNonmonotonic;
  } else {
    // OpenMP 5.1, 2.11.4 Worksharing-Loop Construct, Description.
    // If the static schedule kind is specified or if the ordered clause is
    // specified, and if the nonmonotonic modifier is not specified, the
    // effect is as if the monotonic modifier is specified. Otherwise, unless
    // the monotonic modifier is specified, the effect is as if the
    // nonmonotonic modifier is specified.
    OMPScheduleType BaseScheduleType =
        ScheduleType & ~OMPScheduleType::ModifierMask;
    if ((BaseScheduleType == OMPScheduleType::BaseStatic) ||
        (BaseScheduleType == OMPScheduleType::BaseStaticChunked) ||
        HasOrderedClause) {
      // The monotonic is used by default in openmp runtime library, so no need
      // to set it.
      return ScheduleType;
    } else {
      return ScheduleType | OMPScheduleType::ModifierNonmonotonic;
    }
  }
}

/// Determine the schedule type using schedule and ordering clause arguments.
static OMPScheduleType
computeOpenMPScheduleType(ScheduleKind ClauseKind, bool HasChunks,
                          bool HasSimdModifier, bool HasMonotonicModifier,
                          bool HasNonmonotonicModifier, bool HasOrderedClause) {
  OMPScheduleType BaseSchedule =
      getOpenMPBaseScheduleType(ClauseKind, HasChunks, HasSimdModifier);
  OMPScheduleType OrderedSchedule =
      getOpenMPOrderingScheduleType(BaseSchedule, HasOrderedClause);
  OMPScheduleType Result = getOpenMPMonotonicityScheduleType(
      OrderedSchedule, HasSimdModifier, HasMonotonicModifier,
      HasNonmonotonicModifier, HasOrderedClause);

  assert(isValidWorkshareLoopScheduleType(Result));
  return Result;
}

/// Make \p Source branch to \p Target.
///
/// Handles two situations:
/// * \p Source already has an unconditional branch.
/// * \p Source is a degenerate block (no terminator because the BB is
///             the current head of the IR construction).
static void redirectTo(BasicBlock *Source, BasicBlock *Target, DebugLoc DL) {
  if (Instruction *Term = Source->getTerminator()) {
    auto *Br = cast<BranchInst>(Term);
    assert(!Br->isConditional() &&
           "BB's terminator must be an unconditional branch (or degenerate)");
    BasicBlock *Succ = Br->getSuccessor(0);
    Succ->removePredecessor(Source, /*KeepOneInputPHIs=*/true);
    Br->setSuccessor(0, Target);
    return;
  }

  auto *NewBr = BranchInst::Create(Target, Source);
  NewBr->setDebugLoc(DL);
}

void llvm::spliceBB(IRBuilderBase::InsertPoint IP, BasicBlock *New,
                    bool CreateBranch) {
  assert(New->getFirstInsertionPt() == New->begin() &&
         "Target BB must not have PHI nodes");

  // Move instructions to new block.
  BasicBlock *Old = IP.getBlock();
  New->splice(New->begin(), Old, IP.getPoint(), Old->end());

  if (CreateBranch)
    BranchInst::Create(New, Old);
}

void llvm::spliceBB(IRBuilder<> &Builder, BasicBlock *New, bool CreateBranch) {
  DebugLoc DebugLoc = Builder.getCurrentDebugLocation();
  BasicBlock *Old = Builder.GetInsertBlock();

  spliceBB(Builder.saveIP(), New, CreateBranch);
  if (CreateBranch)
    Builder.SetInsertPoint(Old->getTerminator());
  else
    Builder.SetInsertPoint(Old);

  // SetInsertPoint also updates the Builder's debug location, but we want to
  // keep the one the Builder was configured to use.
  Builder.SetCurrentDebugLocation(DebugLoc);
}

BasicBlock *llvm::splitBB(IRBuilderBase::InsertPoint IP, bool CreateBranch,
                          llvm::Twine Name) {
  BasicBlock *Old = IP.getBlock();
  BasicBlock *New = BasicBlock::Create(
      Old->getContext(), Name.isTriviallyEmpty() ? Old->getName() : Name,
      Old->getParent(), Old->getNextNode());
  spliceBB(IP, New, CreateBranch);
  New->replaceSuccessorsPhiUsesWith(Old, New);
  return New;
}

BasicBlock *llvm::splitBB(IRBuilderBase &Builder, bool CreateBranch,
                          llvm::Twine Name) {
  DebugLoc DebugLoc = Builder.getCurrentDebugLocation();
  BasicBlock *New = splitBB(Builder.saveIP(), CreateBranch, Name);
  if (CreateBranch)
    Builder.SetInsertPoint(Builder.GetInsertBlock()->getTerminator());
  else
    Builder.SetInsertPoint(Builder.GetInsertBlock());
  // SetInsertPoint also updates the Builder's debug location, but we want to
  // keep the one the Builder was configured to use.
  Builder.SetCurrentDebugLocation(DebugLoc);
  return New;
}

BasicBlock *llvm::splitBB(IRBuilder<> &Builder, bool CreateBranch,
                          llvm::Twine Name) {
  DebugLoc DebugLoc = Builder.getCurrentDebugLocation();
  BasicBlock *New = splitBB(Builder.saveIP(), CreateBranch, Name);
  if (CreateBranch)
    Builder.SetInsertPoint(Builder.GetInsertBlock()->getTerminator());
  else
    Builder.SetInsertPoint(Builder.GetInsertBlock());
  // SetInsertPoint also updates the Builder's debug location, but we want to
  // keep the one the Builder was configured to use.
  Builder.SetCurrentDebugLocation(DebugLoc);
  return New;
}

BasicBlock *llvm::splitBBWithSuffix(IRBuilderBase &Builder, bool CreateBranch,
                                    llvm::Twine Suffix) {
  BasicBlock *Old = Builder.GetInsertBlock();
  return splitBB(Builder, CreateBranch, Old->getName() + Suffix);
}

// This function creates a fake integer value and a fake use for the integer
// value. It returns the fake value created. This is useful in modeling the
// extra arguments to the outlined functions.
Value *createFakeIntVal(IRBuilder<> &Builder,
                        OpenMPIRBuilder::InsertPointTy OuterAllocaIP,
                        std::stack<Instruction *> &ToBeDeleted,
                        OpenMPIRBuilder::InsertPointTy InnerAllocaIP,
                        const Twine &Name = "", bool AsPtr = true) {
  Builder.restoreIP(OuterAllocaIP);
  Instruction *FakeVal;
  AllocaInst *FakeValAddr =
      Builder.CreateAlloca(Builder.getInt32Ty(), nullptr, Name + ".addr");
  ToBeDeleted.push(FakeValAddr);

  if (AsPtr) {
    FakeVal = FakeValAddr;
  } else {
    FakeVal =
        Builder.CreateLoad(Builder.getInt32Ty(), FakeValAddr, Name + ".val");
    ToBeDeleted.push(FakeVal);
  }

  // Generate a fake use of this value
  Builder.restoreIP(InnerAllocaIP);
  Instruction *UseFakeVal;
  if (AsPtr) {
    UseFakeVal =
        Builder.CreateLoad(Builder.getInt32Ty(), FakeVal, Name + ".use");
  } else {
    UseFakeVal =
        cast<BinaryOperator>(Builder.CreateAdd(FakeVal, Builder.getInt32(10)));
  }
  ToBeDeleted.push(UseFakeVal);
  return FakeVal;
}

//===----------------------------------------------------------------------===//
// OpenMPIRBuilderConfig
//===----------------------------------------------------------------------===//

namespace {
LLVM_ENABLE_BITMASK_ENUMS_IN_NAMESPACE();
/// Values for bit flags for marking which requires clauses have been used.
enum OpenMPOffloadingRequiresDirFlags {
  /// flag undefined.
  OMP_REQ_UNDEFINED = 0x000,
  /// no requires directive present.
  OMP_REQ_NONE = 0x001,
  /// reverse_offload clause.
  OMP_REQ_REVERSE_OFFLOAD = 0x002,
  /// unified_address clause.
  OMP_REQ_UNIFIED_ADDRESS = 0x004,
  /// unified_shared_memory clause.
  OMP_REQ_UNIFIED_SHARED_MEMORY = 0x008,
  /// dynamic_allocators clause.
  OMP_REQ_DYNAMIC_ALLOCATORS = 0x010,
  LLVM_MARK_AS_BITMASK_ENUM(/*LargestValue=*/OMP_REQ_DYNAMIC_ALLOCATORS)
};

} // anonymous namespace

OpenMPIRBuilderConfig::OpenMPIRBuilderConfig()
    : RequiresFlags(OMP_REQ_UNDEFINED) {}

OpenMPIRBuilderConfig::OpenMPIRBuilderConfig(
    bool IsTargetDevice, bool IsGPU, bool OpenMPOffloadMandatory,
    bool HasRequiresReverseOffload, bool HasRequiresUnifiedAddress,
    bool HasRequiresUnifiedSharedMemory, bool HasRequiresDynamicAllocators)
    : IsTargetDevice(IsTargetDevice), IsGPU(IsGPU),
      OpenMPOffloadMandatory(OpenMPOffloadMandatory),
      RequiresFlags(OMP_REQ_UNDEFINED) {
  if (HasRequiresReverseOffload)
    RequiresFlags |= OMP_REQ_REVERSE_OFFLOAD;
  if (HasRequiresUnifiedAddress)
    RequiresFlags |= OMP_REQ_UNIFIED_ADDRESS;
  if (HasRequiresUnifiedSharedMemory)
    RequiresFlags |= OMP_REQ_UNIFIED_SHARED_MEMORY;
  if (HasRequiresDynamicAllocators)
    RequiresFlags |= OMP_REQ_DYNAMIC_ALLOCATORS;
}

bool OpenMPIRBuilderConfig::hasRequiresReverseOffload() const {
  return RequiresFlags & OMP_REQ_REVERSE_OFFLOAD;
}

bool OpenMPIRBuilderConfig::hasRequiresUnifiedAddress() const {
  return RequiresFlags & OMP_REQ_UNIFIED_ADDRESS;
}

bool OpenMPIRBuilderConfig::hasRequiresUnifiedSharedMemory() const {
  return RequiresFlags & OMP_REQ_UNIFIED_SHARED_MEMORY;
}

bool OpenMPIRBuilderConfig::hasRequiresDynamicAllocators() const {
  return RequiresFlags & OMP_REQ_DYNAMIC_ALLOCATORS;
}

int64_t OpenMPIRBuilderConfig::getRequiresFlags() const {
  return hasRequiresFlags() ? RequiresFlags
                            : static_cast<int64_t>(OMP_REQ_NONE);
}

void OpenMPIRBuilderConfig::setHasRequiresReverseOffload(bool Value) {
  if (Value)
    RequiresFlags |= OMP_REQ_REVERSE_OFFLOAD;
  else
    RequiresFlags &= ~OMP_REQ_REVERSE_OFFLOAD;
}

void OpenMPIRBuilderConfig::setHasRequiresUnifiedAddress(bool Value) {
  if (Value)
    RequiresFlags |= OMP_REQ_UNIFIED_ADDRESS;
  else
    RequiresFlags &= ~OMP_REQ_UNIFIED_ADDRESS;
}

void OpenMPIRBuilderConfig::setHasRequiresUnifiedSharedMemory(bool Value) {
  if (Value)
    RequiresFlags |= OMP_REQ_UNIFIED_SHARED_MEMORY;
  else
    RequiresFlags &= ~OMP_REQ_UNIFIED_SHARED_MEMORY;
}

void OpenMPIRBuilderConfig::setHasRequiresDynamicAllocators(bool Value) {
  if (Value)
    RequiresFlags |= OMP_REQ_DYNAMIC_ALLOCATORS;
  else
    RequiresFlags &= ~OMP_REQ_DYNAMIC_ALLOCATORS;
}

//===----------------------------------------------------------------------===//
// OpenMPIRBuilder
//===----------------------------------------------------------------------===//

void OpenMPIRBuilder::getKernelArgsVector(TargetKernelArgs &KernelArgs,
                                          IRBuilderBase &Builder,
                                          SmallVector<Value *> &ArgsVector) {
  Value *Version = Builder.getInt32(OMP_KERNEL_ARG_VERSION);
  Value *PointerNum = Builder.getInt32(KernelArgs.NumTargetItems);
  auto Int32Ty = Type::getInt32Ty(Builder.getContext());
  Value *ZeroArray = Constant::getNullValue(ArrayType::get(Int32Ty, 3));
  Value *Flags = Builder.getInt64(KernelArgs.HasNoWait);

  Value *NumTeams3D =
      Builder.CreateInsertValue(ZeroArray, KernelArgs.NumTeams, {0});
  Value *NumThreads3D =
      Builder.CreateInsertValue(ZeroArray, KernelArgs.NumThreads, {0});

  ArgsVector = {Version,
                PointerNum,
                KernelArgs.RTArgs.BasePointersArray,
                KernelArgs.RTArgs.PointersArray,
                KernelArgs.RTArgs.SizesArray,
                KernelArgs.RTArgs.MapTypesArray,
                KernelArgs.RTArgs.MapNamesArray,
                KernelArgs.RTArgs.MappersArray,
                KernelArgs.NumIterations,
                Flags,
                NumTeams3D,
                NumThreads3D,
                KernelArgs.DynCGGroupMem};
}

void OpenMPIRBuilder::addAttributes(omp::RuntimeFunction FnID, Function &Fn) {
  LLVMContext &Ctx = Fn.getContext();

  // Get the function's current attributes.
  auto Attrs = Fn.getAttributes();
  auto FnAttrs = Attrs.getFnAttrs();
  auto RetAttrs = Attrs.getRetAttrs();
  SmallVector<AttributeSet, 4> ArgAttrs;
  for (size_t ArgNo = 0; ArgNo < Fn.arg_size(); ++ArgNo)
    ArgAttrs.emplace_back(Attrs.getParamAttrs(ArgNo));

  // Add AS to FnAS while taking special care with integer extensions.
  auto addAttrSet = [&](AttributeSet &FnAS, const AttributeSet &AS,
                        bool Param = true) -> void {
    bool HasSignExt = AS.hasAttribute(Attribute::SExt);
    bool HasZeroExt = AS.hasAttribute(Attribute::ZExt);
    if (HasSignExt || HasZeroExt) {
      assert(AS.getNumAttributes() == 1 &&
             "Currently not handling extension attr combined with others.");
      if (Param) {
        if (auto AK = TargetLibraryInfo::getExtAttrForI32Param(T, HasSignExt))
          FnAS = FnAS.addAttribute(Ctx, AK);
      } else if (auto AK =
                     TargetLibraryInfo::getExtAttrForI32Return(T, HasSignExt))
        FnAS = FnAS.addAttribute(Ctx, AK);
    } else {
      FnAS = FnAS.addAttributes(Ctx, AS);
    }
  };

#define OMP_ATTRS_SET(VarName, AttrSet) AttributeSet VarName = AttrSet;
#include "llvm/Frontend/OpenMP/OMPKinds.def"

  // Add attributes to the function declaration.
  switch (FnID) {
#define OMP_RTL_ATTRS(Enum, FnAttrSet, RetAttrSet, ArgAttrSets)                \
  case Enum:                                                                   \
    FnAttrs = FnAttrs.addAttributes(Ctx, FnAttrSet);                           \
    addAttrSet(RetAttrs, RetAttrSet, /*Param*/ false);                         \
    for (size_t ArgNo = 0; ArgNo < ArgAttrSets.size(); ++ArgNo)                \
      addAttrSet(ArgAttrs[ArgNo], ArgAttrSets[ArgNo]);                         \
    Fn.setAttributes(AttributeList::get(Ctx, FnAttrs, RetAttrs, ArgAttrs));    \
    break;
#include "llvm/Frontend/OpenMP/OMPKinds.def"
  default:
    // Attributes are optional.
    break;
  }
}

FunctionCallee
OpenMPIRBuilder::getOrCreateRuntimeFunction(Module &M, RuntimeFunction FnID) {
  FunctionType *FnTy = nullptr;
  Function *Fn = nullptr;

  // Try to find the declation in the module first.
  switch (FnID) {
#define OMP_RTL(Enum, Str, IsVarArg, ReturnType, ...)                          \
  case Enum:                                                                   \
    FnTy = FunctionType::get(ReturnType, ArrayRef<Type *>{__VA_ARGS__},        \
                             IsVarArg);                                        \
    Fn = M.getFunction(Str);                                                   \
    break;
#include "llvm/Frontend/OpenMP/OMPKinds.def"
  }

  if (!Fn) {
    // Create a new declaration if we need one.
    switch (FnID) {
#define OMP_RTL(Enum, Str, ...)                                                \
  case Enum:                                                                   \
    Fn = Function::Create(FnTy, GlobalValue::ExternalLinkage, Str, M);         \
    break;
#include "llvm/Frontend/OpenMP/OMPKinds.def"
    }

    // Add information if the runtime function takes a callback function
    if (FnID == OMPRTL___kmpc_fork_call || FnID == OMPRTL___kmpc_fork_teams) {
      if (!Fn->hasMetadata(LLVMContext::MD_callback)) {
        LLVMContext &Ctx = Fn->getContext();
        MDBuilder MDB(Ctx);
        // Annotate the callback behavior of the runtime function:
        //  - The callback callee is argument number 2 (microtask).
        //  - The first two arguments of the callback callee are unknown (-1).
        //  - All variadic arguments to the runtime function are passed to the
        //    callback callee.
        Fn->addMetadata(
            LLVMContext::MD_callback,
            *MDNode::get(Ctx, {MDB.createCallbackEncoding(
                                  2, {-1, -1}, /* VarArgsArePassed */ true)}));
      }
    }

    LLVM_DEBUG(dbgs() << "Created OpenMP runtime function " << Fn->getName()
                      << " with type " << *Fn->getFunctionType() << "\n");
    addAttributes(FnID, *Fn);

  } else {
    LLVM_DEBUG(dbgs() << "Found OpenMP runtime function " << Fn->getName()
                      << " with type " << *Fn->getFunctionType() << "\n");
  }

  assert(Fn && "Failed to create OpenMP runtime function");

  return {FnTy, Fn};
}

Function *OpenMPIRBuilder::getOrCreateRuntimeFunctionPtr(RuntimeFunction FnID) {
  FunctionCallee RTLFn = getOrCreateRuntimeFunction(M, FnID);
  auto *Fn = dyn_cast<llvm::Function>(RTLFn.getCallee());
  assert(Fn && "Failed to create OpenMP runtime function pointer");
  return Fn;
}

void OpenMPIRBuilder::initialize() { initializeTypes(M); }

static void raiseUserConstantDataAllocasToEntryBlock(IRBuilderBase &Builder,
                                                     Function *Function) {
  BasicBlock &EntryBlock = Function->getEntryBlock();
  Instruction *MoveLocInst = EntryBlock.getFirstNonPHI();

  // Loop over blocks looking for constant allocas, skipping the entry block
  // as any allocas there are already in the desired location.
  for (auto Block = std::next(Function->begin(), 1); Block != Function->end();
       Block++) {
    for (auto Inst = Block->getReverseIterator()->begin();
         Inst != Block->getReverseIterator()->end();) {
      if (auto *AllocaInst = dyn_cast_if_present<llvm::AllocaInst>(Inst)) {
        Inst++;
        if (!isa<ConstantData>(AllocaInst->getArraySize()))
          continue;
        AllocaInst->moveBeforePreserving(MoveLocInst);
      } else {
        Inst++;
      }
    }
  }
}

void OpenMPIRBuilder::finalize(Function *Fn) {
  SmallPtrSet<BasicBlock *, 32> ParallelRegionBlockSet;
  SmallVector<BasicBlock *, 32> Blocks;
  SmallVector<OutlineInfo, 16> DeferredOutlines;
  for (OutlineInfo &OI : OutlineInfos) {
    // Skip functions that have not finalized yet; may happen with nested
    // function generation.
    if (Fn && OI.getFunction() != Fn) {
      DeferredOutlines.push_back(OI);
      continue;
    }

    ParallelRegionBlockSet.clear();
    Blocks.clear();
    OI.collectBlocks(ParallelRegionBlockSet, Blocks);

    Function *OuterFn = OI.getFunction();
    CodeExtractorAnalysisCache CEAC(*OuterFn);
    // If we generate code for the target device, we need to allocate
    // struct for aggregate params in the device default alloca address space.
    // OpenMP runtime requires that the params of the extracted functions are
    // passed as zero address space pointers. This flag ensures that
    // CodeExtractor generates correct code for extracted functions
    // which are used by OpenMP runtime.
    bool ArgsInZeroAddressSpace = Config.isTargetDevice();
    CodeExtractor Extractor(Blocks, /* DominatorTree */ nullptr,
                            /* AggregateArgs */ true,
                            /* BlockFrequencyInfo */ nullptr,
                            /* BranchProbabilityInfo */ nullptr,
                            /* AssumptionCache */ nullptr,
                            /* AllowVarArgs */ true,
                            /* AllowAlloca */ true,
                            /* AllocaBlock*/ OI.OuterAllocaBB,
                            /* Suffix */ ".omp_par", ArgsInZeroAddressSpace);

    LLVM_DEBUG(dbgs() << "Before     outlining: " << *OuterFn << "\n");
    LLVM_DEBUG(dbgs() << "Entry " << OI.EntryBB->getName()
                      << " Exit: " << OI.ExitBB->getName() << "\n");
    assert(Extractor.isEligible() &&
           "Expected OpenMP outlining to be possible!");

    for (auto *V : OI.ExcludeArgsFromAggregate)
      Extractor.excludeArgFromAggregate(V);

    Function *OutlinedFn = Extractor.extractCodeRegion(CEAC);

    // Forward target-cpu, target-features attributes to the outlined function.
    auto TargetCpuAttr = OuterFn->getFnAttribute("target-cpu");
    if (TargetCpuAttr.isStringAttribute())
      OutlinedFn->addFnAttr(TargetCpuAttr);

    auto TargetFeaturesAttr = OuterFn->getFnAttribute("target-features");
    if (TargetFeaturesAttr.isStringAttribute())
      OutlinedFn->addFnAttr(TargetFeaturesAttr);

    LLVM_DEBUG(dbgs() << "After      outlining: " << *OuterFn << "\n");
    LLVM_DEBUG(dbgs() << "   Outlined function: " << *OutlinedFn << "\n");
    assert(OutlinedFn->getReturnType()->isVoidTy() &&
           "OpenMP outlined functions should not return a value!");

    // For compability with the clang CG we move the outlined function after the
    // one with the parallel region.
    OutlinedFn->removeFromParent();
    M.getFunctionList().insertAfter(OuterFn->getIterator(), OutlinedFn);

    // Remove the artificial entry introduced by the extractor right away, we
    // made our own entry block after all.
    {
      BasicBlock &ArtificialEntry = OutlinedFn->getEntryBlock();
      assert(ArtificialEntry.getUniqueSuccessor() == OI.EntryBB);
      assert(OI.EntryBB->getUniquePredecessor() == &ArtificialEntry);
      // Move instructions from the to-be-deleted ArtificialEntry to the entry
      // basic block of the parallel region. CodeExtractor generates
      // instructions to unwrap the aggregate argument and may sink
      // allocas/bitcasts for values that are solely used in the outlined region
      // and do not escape.
      assert(!ArtificialEntry.empty() &&
             "Expected instructions to add in the outlined region entry");
      for (BasicBlock::reverse_iterator It = ArtificialEntry.rbegin(),
                                        End = ArtificialEntry.rend();
           It != End;) {
        Instruction &I = *It;
        It++;

        if (I.isTerminator())
          continue;

        I.moveBeforePreserving(*OI.EntryBB, OI.EntryBB->getFirstInsertionPt());
      }

      OI.EntryBB->moveBefore(&ArtificialEntry);
      ArtificialEntry.eraseFromParent();
    }
    assert(&OutlinedFn->getEntryBlock() == OI.EntryBB);
    assert(OutlinedFn && OutlinedFn->getNumUses() == 1);

    // Run a user callback, e.g. to add attributes.
    if (OI.PostOutlineCB)
      OI.PostOutlineCB(*OutlinedFn);
  }

  // Remove work items that have been completed.
  OutlineInfos = std::move(DeferredOutlines);

  // The createTarget functions embeds user written code into
  // the target region which may inject allocas which need to
  // be moved to the entry block of our target or risk malformed
  // optimisations by later passes, this is only relevant for
  // the device pass which appears to be a little more delicate
  // when it comes to optimisations (however, we do not block on
  // that here, it's up to the inserter to the list to do so).
  // This notbaly has to occur after the OutlinedInfo candidates
  // have been extracted so we have an end product that will not
  // be implicitly adversely affected by any raises unless
  // intentionally appended to the list.
  // NOTE: This only does so for ConstantData, it could be extended
  // to ConstantExpr's with further effort, however, they should
  // largely be folded when they get here. Extending it to runtime
  // defined/read+writeable allocation sizes would be non-trivial
  // (need to factor in movement of any stores to variables the
  // allocation size depends on, as well as the usual loads,
  // otherwise it'll yield the wrong result after movement) and
  // likely be more suitable as an LLVM optimisation pass.
  for (Function *F : ConstantAllocaRaiseCandidates)
    raiseUserConstantDataAllocasToEntryBlock(Builder, F);

  globalizeVars(Fn);

  EmitMetadataErrorReportFunctionTy &&ErrorReportFn =
      [](EmitMetadataErrorKind Kind,
         const TargetRegionEntryInfo &EntryInfo) -> void {
    errs() << "Error of kind: " << Kind
           << " when emitting offload entries and metadata during "
              "OMPIRBuilder finalization \n";
  };

  if (!OffloadInfoManager.empty()) 
    createOffloadEntriesAndInfoMetadata(ErrorReportFn);

<<<<<<< HEAD
  dbgs() << "End of finalize\n" << *Fn << "\n";

}

CallInst * OpenMPIRBuilder::globalizeAlloca(
  AllocaInst *Alloca,
  SmallVector<Instruction*, 32> &ToBeDeleted
) {
  FunctionCallee AllocFn = getOrCreateRuntimeFunctionPtr(
    OMPRTL___kmpc_alloc_shared
  );

  Builder.SetInsertPoint(Alloca);
  Value *SharedAllocArgs[] = {
    //ConstantInt::get(Int64, Alloca->getType()->getScalarSizeInBits()/8)

    //ConstantInt::get(Int64, Alloca->getAllocationSize(M.getDataLayout()));
    //ConstantExpr::getSizeOf(Alloca->getAllocatedType())
    ConstantInt::get(Int64, Alloca->getAllocationSize(M.getDataLayout())->getFixedValue())
  };

  CallInst *AllocSharedCall = Builder.CreateCall(AllocFn, ArrayRef<Value*>(SharedAllocArgs, 1));
  AllocSharedCall->setName(Alloca->getName() + "_on_stack");
  //Value *ReplValue = Builder.CreateBitcast(AllocSharedCall, Alloca->getType(), Alloca->getName() + "_on_stack");

  dbgs() << "Created " << *AllocSharedCall << "\n";
  dbgs() << *(Alloca->getType()) << "\n";
  dbgs() << *(AllocSharedCall->getType()) << "\n";

  //Type *CastType = PointerType::get(Alloca->getAllocatedType(), 0);
  //dbgs() << " " << *CastType << "\n";
  //llvm::Value *CastedSharedAlloc = Builder.CreateBitCast(
  //  AllocSharedCall, CastType, Alloca->getName()+"_on_stack"
  //);

  //dbgs() << " Casted " << *CastedSharedAlloc << "\n";

  //Alloca->replaceAllUsesWith(AllocSharedCall);

  // If the Alloca was allocated in address space 5 (local) we need to
  // account for a type mismatch between it and the return from __kmpc_shared_alloc

  for(auto U = Alloca->user_begin(); U != Alloca->user_end(); U++) {
    dbgs () << " User - " << *(*U) << "\n";
  }

  if(Alloca->hasOneUser() && isa<AddrSpaceCastInst>(Alloca->user_back())) {
    auto AddrSpaceCast = dyn_cast<AddrSpaceCastInst>(Alloca->user_back());
    dbgs() << *(AddrSpaceCast->getType()) << "\n";
    AddrSpaceCast->replaceAllUsesWith(AllocSharedCall);
    //AddrSpaceCast->removeFromParent();
    ToBeDeleted.push_back(AddrSpaceCast);
  } else {
    Alloca->replaceAllUsesWith(AllocSharedCall);
  }
  ToBeDeleted.push_back(Alloca);
  //Alloca->removeFromParent();

  //for(auto U = AllocSharedCall->user_begin(); U != AllocSharedCall->user_end(); U++) {
  //  if(auto AddrSpaceCast = dyn_cast<AddrSpaceCastInst>(*U)) {
  //    if(AddrSpaceCast->getSrcAddressSpace() == AddrSpaceCast->getDestAddressSpace()) {
  //      AddrSpaceCast->replaceAllUsesWith(CastedSharedAlloc);
  //      AddrSpaceCast->removeFromParent();
  //    }
  //  }
  //}

  //Alloca->removeFromParent();

  dbgs() << "  var globalized!\n";

  return AllocSharedCall;

}

void OpenMPIRBuilder::globalizeParallelVars(
  llvm::Function *CurFn
) {
  SmallVector<Instruction*, 32> ToBeDeleted;
  std::stack<CallInst*> GlobalizedVars;

  dbgs() << "  Exploring: " << CurFn->getName() << "\n";
  for(auto BB = CurFn->begin(); BB != CurFn->end(); BB++)
  {
    for(auto I = BB->begin(); I != BB->end(); I++)
    {
      if(auto Alloca = dyn_cast<AllocaInst>(I)) {
        dbgs() << "    Found Alloca: " << *Alloca << "\n";
        CallInst * GlobalizedAlloca = globalizeAlloca(Alloca, ToBeDeleted);
        GlobalizedVars.push(GlobalizedAlloca);
      } else if(auto FnCall = dyn_cast<CallInst>(I)) {
        dbgs() << "    Found Function Call: " << *FnCall << "\n";
      }
    }
  }

  BasicBlock &EndBlock = CurFn->back();
  Builder.SetInsertPoint(EndBlock.begin());
  while(!GlobalizedVars.empty()) {
    CallInst *SharedAlloc = GlobalizedVars.top();
    GlobalizedVars.pop();
    FunctionCallee FreeFn = getOrCreateRuntimeFunctionPtr(
      OMPRTL___kmpc_free_shared
    );

    Value *SharedFreeArgs[] = {
      SharedAlloc,
      SharedAlloc->getArgOperand(0)
    };

    CallInst *SharedFreeCall = Builder.CreateCall(FreeFn, ArrayRef<Value*>(SharedFreeArgs, 2));
    dbgs() << " Freed - " << *SharedFreeCall << "\n";
  }

  for(auto I : ToBeDeleted)
    I->removeFromParent();

}

// Globalize any variables that are needed in a lower level of
// the parallel hierarchy.
// Only Vars used in 'simd' regions are supported right now.
void OpenMPIRBuilder::globalizeVars(llvm::Function *CurFn)
{

  std::stack<llvm::AllocaInst> Allocas;
  SmallPtrSet<AllocaInst*, 32> EscapedVars;

  //dbgs() << "Function: " << CurFn->getName() << "\n";

  for(auto BB = CurFn->begin(); BB != CurFn->end(); BB++)
  {
    for(auto I = BB->begin(); I != BB->end(); I++)
    {
      //dbgs() << "  Instruction: " << *I << "\n";
      if(auto FnCall = dyn_cast<CallInst>(I))
      {
        //dbgs() << "    Found call: " << *FnCall << "\n";
        if(auto Fn = FnCall->getCalledFunction()) {
          //dbgs() << "      " << Fn->getName() << "\n";
          if(Fn->getName() == "__kmpc_parallel_51") {
            //dbgs() << "        Parallel!\n";
            
            Function *OutlinedFn = dyn_cast<Function>(FnCall->getArgOperand(5));
            assert(OutlinedFn && "failed to find GPU parallel outlined fn");


            dbgs() << "Found a parallel region\n";
            globalizeParallelVars(OutlinedFn);
          }
        }
      }
    }
=======
  if (Config.EmitLLVMUsed) {
    std::vector<WeakTrackingVH> LLVMCompilerUsed = {
        M.getGlobalVariable("__openmp_nvptx_data_transfer_temporary_storage")};
    emitUsed("llvm.compiler.used", LLVMCompilerUsed);
>>>>>>> 957bc325
  }
}

OpenMPIRBuilder::~OpenMPIRBuilder() {
  assert(OutlineInfos.empty() && "There must be no outstanding outlinings");
}

GlobalValue *OpenMPIRBuilder::createGlobalFlag(unsigned Value, StringRef Name) {
  IntegerType *I32Ty = Type::getInt32Ty(M.getContext());
  auto *GV =
      new GlobalVariable(M, I32Ty,
                         /* isConstant = */ true, GlobalValue::WeakODRLinkage,
                         ConstantInt::get(I32Ty, Value), Name);
  GV->setVisibility(GlobalValue::HiddenVisibility);

  return GV;
}

Constant *OpenMPIRBuilder::getOrCreateIdent(Constant *SrcLocStr,
                                            uint32_t SrcLocStrSize,
                                            IdentFlag LocFlags,
                                            unsigned Reserve2Flags) {
  // Enable "C-mode".
  LocFlags |= OMP_IDENT_FLAG_KMPC;

  Constant *&Ident =
      IdentMap[{SrcLocStr, uint64_t(LocFlags) << 31 | Reserve2Flags}];
  if (!Ident) {
    Constant *I32Null = ConstantInt::getNullValue(Int32);
    Constant *IdentData[] = {I32Null,
                             ConstantInt::get(Int32, uint32_t(LocFlags)),
                             ConstantInt::get(Int32, Reserve2Flags),
                             ConstantInt::get(Int32, SrcLocStrSize), SrcLocStr};
    Constant *Initializer =
        ConstantStruct::get(OpenMPIRBuilder::Ident, IdentData);

    // Look for existing encoding of the location + flags, not needed but
    // minimizes the difference to the existing solution while we transition.
    for (GlobalVariable &GV : M.globals())
      if (GV.getValueType() == OpenMPIRBuilder::Ident && GV.hasInitializer())
        if (GV.getInitializer() == Initializer)
          Ident = &GV;

    if (!Ident) {
      auto *GV = new GlobalVariable(
          M, OpenMPIRBuilder::Ident,
          /* isConstant = */ true, GlobalValue::PrivateLinkage, Initializer, "",
          nullptr, GlobalValue::NotThreadLocal,
          M.getDataLayout().getDefaultGlobalsAddressSpace());
      GV->setUnnamedAddr(GlobalValue::UnnamedAddr::Global);
      GV->setAlignment(Align(8));
      Ident = GV;
    }
  }

  return ConstantExpr::getPointerBitCastOrAddrSpaceCast(Ident, IdentPtr);
}

Constant *OpenMPIRBuilder::getOrCreateSrcLocStr(StringRef LocStr,
                                                uint32_t &SrcLocStrSize) {
  SrcLocStrSize = LocStr.size();
  Constant *&SrcLocStr = SrcLocStrMap[LocStr];
  if (!SrcLocStr) {
    Constant *Initializer =
        ConstantDataArray::getString(M.getContext(), LocStr);

    // Look for existing encoding of the location, not needed but minimizes the
    // difference to the existing solution while we transition.
    for (GlobalVariable &GV : M.globals())
      if (GV.isConstant() && GV.hasInitializer() &&
          GV.getInitializer() == Initializer)
        return SrcLocStr = ConstantExpr::getPointerCast(&GV, Int8Ptr);

    SrcLocStr = Builder.CreateGlobalStringPtr(LocStr, /* Name */ "",
                                              /* AddressSpace */ 0, &M);
  }
  return SrcLocStr;
}

Constant *OpenMPIRBuilder::getOrCreateSrcLocStr(StringRef FunctionName,
                                                StringRef FileName,
                                                unsigned Line, unsigned Column,
                                                uint32_t &SrcLocStrSize) {
  SmallString<128> Buffer;
  Buffer.push_back(';');
  Buffer.append(FileName);
  Buffer.push_back(';');
  Buffer.append(FunctionName);
  Buffer.push_back(';');
  Buffer.append(std::to_string(Line));
  Buffer.push_back(';');
  Buffer.append(std::to_string(Column));
  Buffer.push_back(';');
  Buffer.push_back(';');
  return getOrCreateSrcLocStr(Buffer.str(), SrcLocStrSize);
}

Constant *
OpenMPIRBuilder::getOrCreateDefaultSrcLocStr(uint32_t &SrcLocStrSize) {
  StringRef UnknownLoc = ";unknown;unknown;0;0;;";
  return getOrCreateSrcLocStr(UnknownLoc, SrcLocStrSize);
}

Constant *OpenMPIRBuilder::getOrCreateSrcLocStr(DebugLoc DL,
                                                uint32_t &SrcLocStrSize,
                                                Function *F) {
  DILocation *DIL = DL.get();
  if (!DIL)
    return getOrCreateDefaultSrcLocStr(SrcLocStrSize);
  StringRef FileName = M.getName();
  if (DIFile *DIF = DIL->getFile())
    if (std::optional<StringRef> Source = DIF->getSource())
      FileName = *Source;
  StringRef Function = DIL->getScope()->getSubprogram()->getName();
  if (Function.empty() && F)
    Function = F->getName();
  return getOrCreateSrcLocStr(Function, FileName, DIL->getLine(),
                              DIL->getColumn(), SrcLocStrSize);
}

Constant *OpenMPIRBuilder::getOrCreateSrcLocStr(const LocationDescription &Loc,
                                                uint32_t &SrcLocStrSize) {
  return getOrCreateSrcLocStr(Loc.DL, SrcLocStrSize,
                              Loc.IP.getBlock()->getParent());
}

Value *OpenMPIRBuilder::getOrCreateThreadID(Value *Ident) {
  return Builder.CreateCall(
      getOrCreateRuntimeFunctionPtr(OMPRTL___kmpc_global_thread_num), Ident,
      "omp_global_thread_num");
}

OpenMPIRBuilder::InsertPointTy
OpenMPIRBuilder::createBarrier(const LocationDescription &Loc, Directive Kind,
                               bool ForceSimpleCall, bool CheckCancelFlag,
                               Value *ThreadID) {
  if (!updateToLocation(Loc))
    return Loc.IP;

  // Build call __kmpc_cancel_barrier(loc, thread_id) or
  //            __kmpc_barrier(loc, thread_id);

  IdentFlag BarrierLocFlags;
  switch (Kind) {
  case OMPD_for:
    BarrierLocFlags = OMP_IDENT_FLAG_BARRIER_IMPL_FOR;
    break;
  case OMPD_sections:
    BarrierLocFlags = OMP_IDENT_FLAG_BARRIER_IMPL_SECTIONS;
    break;
  case OMPD_single:
    BarrierLocFlags = OMP_IDENT_FLAG_BARRIER_IMPL_SINGLE;
    break;
  case OMPD_barrier:
    BarrierLocFlags = OMP_IDENT_FLAG_BARRIER_EXPL;
    break;
  default:
    BarrierLocFlags = OMP_IDENT_FLAG_BARRIER_IMPL;
    break;
  }

  uint32_t SrcLocStrSize;
  Constant *SrcLocStr = getOrCreateSrcLocStr(Loc, SrcLocStrSize);
  if (!ThreadID)
    ThreadID = getOrCreateThreadID(getOrCreateIdent(SrcLocStr, SrcLocStrSize));

  Value *Args[] = {getOrCreateIdent(SrcLocStr, SrcLocStrSize, BarrierLocFlags),
                   ThreadID};

  // If we are in a cancellable parallel region, barriers are cancellation
  // points.
  // TODO: Check why we would force simple calls or to ignore the cancel flag.
  bool UseCancelBarrier =
      !ForceSimpleCall && isLastFinalizationInfoCancellable(OMPD_parallel);

  Value *Result =
      Builder.CreateCall(getOrCreateRuntimeFunctionPtr(
                             UseCancelBarrier ? OMPRTL___kmpc_cancel_barrier
                                              : OMPRTL___kmpc_barrier),
                         Args);

  if (UseCancelBarrier && CheckCancelFlag)
    emitCancelationCheckImpl(Result, OMPD_parallel);

  return Builder.saveIP();
}

OpenMPIRBuilder::InsertPointTy
OpenMPIRBuilder::createCancel(const LocationDescription &Loc,
                              Value *IfCondition,
                              omp::Directive CanceledDirective) {
  if (!updateToLocation(Loc))
    return Loc.IP;

  // LLVM utilities like blocks with terminators.
  auto *UI = Builder.CreateUnreachable();

  Instruction *ThenTI = UI, *ElseTI = nullptr;
  if (IfCondition)
    SplitBlockAndInsertIfThenElse(IfCondition, UI, &ThenTI, &ElseTI);
  Builder.SetInsertPoint(ThenTI);

  Value *CancelKind = nullptr;
  switch (CanceledDirective) {
#define OMP_CANCEL_KIND(Enum, Str, DirectiveEnum, Value)                       \
  case DirectiveEnum:                                                          \
    CancelKind = Builder.getInt32(Value);                                      \
    break;
#include "llvm/Frontend/OpenMP/OMPKinds.def"
  default:
    llvm_unreachable("Unknown cancel kind!");
  }

  uint32_t SrcLocStrSize;
  Constant *SrcLocStr = getOrCreateSrcLocStr(Loc, SrcLocStrSize);
  Value *Ident = getOrCreateIdent(SrcLocStr, SrcLocStrSize);
  Value *Args[] = {Ident, getOrCreateThreadID(Ident), CancelKind};
  Value *Result = Builder.CreateCall(
      getOrCreateRuntimeFunctionPtr(OMPRTL___kmpc_cancel), Args);
  auto ExitCB = [this, CanceledDirective, Loc](InsertPointTy IP) {
    if (CanceledDirective == OMPD_parallel) {
      IRBuilder<>::InsertPointGuard IPG(Builder);
      Builder.restoreIP(IP);
      createBarrier(LocationDescription(Builder.saveIP(), Loc.DL),
                    omp::Directive::OMPD_unknown, /* ForceSimpleCall */ false,
                    /* CheckCancelFlag */ false);
    }
  };

  // The actual cancel logic is shared with others, e.g., cancel_barriers.
  emitCancelationCheckImpl(Result, CanceledDirective, ExitCB);

  // Update the insertion point and remove the terminator we introduced.
  Builder.SetInsertPoint(UI->getParent());
  UI->eraseFromParent();

  return Builder.saveIP();
}

OpenMPIRBuilder::InsertPointTy OpenMPIRBuilder::emitTargetKernel(
    const LocationDescription &Loc, InsertPointTy AllocaIP, Value *&Return,
    Value *Ident, Value *DeviceID, Value *NumTeams, Value *NumThreads,
    Value *HostPtr, ArrayRef<Value *> KernelArgs) {
  if (!updateToLocation(Loc))
    return Loc.IP;

  Builder.restoreIP(AllocaIP);
  auto *KernelArgsPtr =
      Builder.CreateAlloca(OpenMPIRBuilder::KernelArgs, nullptr, "kernel_args");
  Builder.restoreIP(Loc.IP);

  for (unsigned I = 0, Size = KernelArgs.size(); I != Size; ++I) {
    llvm::Value *Arg =
        Builder.CreateStructGEP(OpenMPIRBuilder::KernelArgs, KernelArgsPtr, I);
    Builder.CreateAlignedStore(
        KernelArgs[I], Arg,
        M.getDataLayout().getPrefTypeAlign(KernelArgs[I]->getType()));
  }

  SmallVector<Value *> OffloadingArgs{Ident,      DeviceID, NumTeams,
                                      NumThreads, HostPtr,  KernelArgsPtr};

  Return = Builder.CreateCall(
      getOrCreateRuntimeFunction(M, OMPRTL___tgt_target_kernel),
      OffloadingArgs);

  return Builder.saveIP();
}

OpenMPIRBuilder::InsertPointTy OpenMPIRBuilder::emitKernelLaunch(
    const LocationDescription &Loc, Function *OutlinedFn, Value *OutlinedFnID,
    EmitFallbackCallbackTy emitTargetCallFallbackCB, TargetKernelArgs &Args,
    Value *DeviceID, Value *RTLoc, InsertPointTy AllocaIP) {

  if (!updateToLocation(Loc))
    return Loc.IP;

  Builder.restoreIP(Loc.IP);
  // On top of the arrays that were filled up, the target offloading call
  // takes as arguments the device id as well as the host pointer. The host
  // pointer is used by the runtime library to identify the current target
  // region, so it only has to be unique and not necessarily point to
  // anything. It could be the pointer to the outlined function that
  // implements the target region, but we aren't using that so that the
  // compiler doesn't need to keep that, and could therefore inline the host
  // function if proven worthwhile during optimization.

  // From this point on, we need to have an ID of the target region defined.
  assert(OutlinedFnID && "Invalid outlined function ID!");
  (void)OutlinedFnID;

  // Return value of the runtime offloading call.
  Value *Return = nullptr;

  // Arguments for the target kernel.
  SmallVector<Value *> ArgsVector;
  getKernelArgsVector(Args, Builder, ArgsVector);

  // The target region is an outlined function launched by the runtime
  // via calls to __tgt_target_kernel().
  //
  // Note that on the host and CPU targets, the runtime implementation of
  // these calls simply call the outlined function without forking threads.
  // The outlined functions themselves have runtime calls to
  // __kmpc_fork_teams() and __kmpc_fork() for this purpose, codegen'd by
  // the compiler in emitTeamsCall() and emitParallelCall().
  //
  // In contrast, on the NVPTX target, the implementation of
  // __tgt_target_teams() launches a GPU kernel with the requested number
  // of teams and threads so no additional calls to the runtime are required.
  // Check the error code and execute the host version if required.
  Builder.restoreIP(emitTargetKernel(Builder, AllocaIP, Return, RTLoc, DeviceID,
                                     Args.NumTeams, Args.NumThreads,
                                     OutlinedFnID, ArgsVector));

  BasicBlock *OffloadFailedBlock =
      BasicBlock::Create(Builder.getContext(), "omp_offload.failed");
  BasicBlock *OffloadContBlock =
      BasicBlock::Create(Builder.getContext(), "omp_offload.cont");
  Value *Failed = Builder.CreateIsNotNull(Return);
  Builder.CreateCondBr(Failed, OffloadFailedBlock, OffloadContBlock);

  auto CurFn = Builder.GetInsertBlock()->getParent();
  emitBlock(OffloadFailedBlock, CurFn);
  Builder.restoreIP(emitTargetCallFallbackCB(Builder.saveIP()));
  emitBranch(OffloadContBlock);
  emitBlock(OffloadContBlock, CurFn, /*IsFinished=*/true);
  return Builder.saveIP();
}

void OpenMPIRBuilder::emitCancelationCheckImpl(Value *CancelFlag,
                                               omp::Directive CanceledDirective,
                                               FinalizeCallbackTy ExitCB) {
  assert(isLastFinalizationInfoCancellable(CanceledDirective) &&
         "Unexpected cancellation!");

  // For a cancel barrier we create two new blocks.
  BasicBlock *BB = Builder.GetInsertBlock();
  BasicBlock *NonCancellationBlock;
  if (Builder.GetInsertPoint() == BB->end()) {
    // TODO: This branch will not be needed once we moved to the
    // OpenMPIRBuilder codegen completely.
    NonCancellationBlock = BasicBlock::Create(
        BB->getContext(), BB->getName() + ".cont", BB->getParent());
  } else {
    NonCancellationBlock = SplitBlock(BB, &*Builder.GetInsertPoint());
    BB->getTerminator()->eraseFromParent();
    Builder.SetInsertPoint(BB);
  }
  BasicBlock *CancellationBlock = BasicBlock::Create(
      BB->getContext(), BB->getName() + ".cncl", BB->getParent());

  // Jump to them based on the return value.
  Value *Cmp = Builder.CreateIsNull(CancelFlag);
  Builder.CreateCondBr(Cmp, NonCancellationBlock, CancellationBlock,
                       /* TODO weight */ nullptr, nullptr);

  // From the cancellation block we finalize all variables and go to the
  // post finalization block that is known to the FiniCB callback.
  Builder.SetInsertPoint(CancellationBlock);
  if (ExitCB)
    ExitCB(Builder.saveIP());
  auto &FI = FinalizationStack.back();
  FI.FiniCB(Builder.saveIP());

  // The continuation block is where code generation continues.
  Builder.SetInsertPoint(NonCancellationBlock, NonCancellationBlock->begin());
}

// Callback used to create OpenMP runtime calls to support
// omp parallel clause for the device.
// We need to use this callback to replace call to the OutlinedFn in OuterFn
// by the call to the OpenMP DeviceRTL runtime function (kmpc_parallel_51)
static void targetParallelCallback(
    OpenMPIRBuilder *OMPIRBuilder, Function &OutlinedFn, Function *OuterFn,
    BasicBlock *OuterAllocaBB, Value *Ident, Value *IfCondition,
    Value *NumThreads, Instruction *PrivTID, AllocaInst *PrivTIDAddr,
    Value *ThreadID, const SmallVector<Instruction *, 4> &ToBeDeleted) {
  // Add some known attributes.
  IRBuilder<> &Builder = OMPIRBuilder->Builder;
  OutlinedFn.addParamAttr(0, Attribute::NoAlias);
  OutlinedFn.addParamAttr(1, Attribute::NoAlias);
  OutlinedFn.addParamAttr(0, Attribute::NoUndef);
  OutlinedFn.addParamAttr(1, Attribute::NoUndef);
  OutlinedFn.addFnAttr(Attribute::NoUnwind);

  assert(OutlinedFn.arg_size() >= 2 &&
         "Expected at least tid and bounded tid as arguments");
  unsigned NumCapturedVars = OutlinedFn.arg_size() - /* tid & bounded tid */ 2;

  CallInst *CI = cast<CallInst>(OutlinedFn.user_back());
  assert(CI && "Expected call instruction to outlined function");
  CI->getParent()->setName("omp_parallel");

  Builder.SetInsertPoint(CI);
  Type *PtrTy = OMPIRBuilder->VoidPtr;
  Value *NullPtrValue = Constant::getNullValue(PtrTy);

  // Add alloca for kernel args
  OpenMPIRBuilder ::InsertPointTy CurrentIP = Builder.saveIP();
  Builder.SetInsertPoint(OuterAllocaBB, OuterAllocaBB->getFirstInsertionPt());
  AllocaInst *ArgsAlloca =
      Builder.CreateAlloca(ArrayType::get(PtrTy, NumCapturedVars));
  Value *Args = ArgsAlloca;
  // Add address space cast if array for storing arguments is not allocated
  // in address space 0
  if (ArgsAlloca->getAddressSpace())
    Args = Builder.CreatePointerCast(ArgsAlloca, PtrTy);
  Builder.restoreIP(CurrentIP);

  // Store captured vars which are used by kmpc_parallel_51
  for (unsigned Idx = 0; Idx < NumCapturedVars; Idx++) {
    Value *V = *(CI->arg_begin() + 2 + Idx);
    Value *StoreAddress = Builder.CreateConstInBoundsGEP2_64(
        ArrayType::get(PtrTy, NumCapturedVars), Args, 0, Idx);
    Builder.CreateStore(V, StoreAddress);
  }

  Value *Cond =
      IfCondition ? Builder.CreateSExtOrTrunc(IfCondition, OMPIRBuilder->Int32)
                  : Builder.getInt32(1);

  // Build kmpc_parallel_51 call
  Value *Parallel51CallArgs[] = {
      /* identifier*/ Ident,
      /* global thread num*/ ThreadID,
      /* if expression */ Cond,
      /* number of threads */ NumThreads ? NumThreads : Builder.getInt32(-1),
      /* Proc bind */ Builder.getInt32(-1),
      /* outlined function */
      Builder.CreateBitCast(&OutlinedFn, OMPIRBuilder->ParallelTaskPtr),
      /* wrapper function */ NullPtrValue,
      /* arguments of the outlined funciton*/ Args,
      /* number of arguments */ Builder.getInt64(NumCapturedVars)};

  FunctionCallee RTLFn =
      OMPIRBuilder->getOrCreateRuntimeFunctionPtr(OMPRTL___kmpc_parallel_51);

  Builder.CreateCall(RTLFn, Parallel51CallArgs);

  LLVM_DEBUG(dbgs() << "With kmpc_parallel_51 placed: "
                    << *Builder.GetInsertBlock()->getParent() << "\n");

  // Initialize the local TID stack location with the argument value.
  Builder.SetInsertPoint(PrivTID);
  Function::arg_iterator OutlinedAI = OutlinedFn.arg_begin();
  Builder.CreateStore(Builder.CreateLoad(OMPIRBuilder->Int32, OutlinedAI),
                      PrivTIDAddr);

  // Remove redundant call to the outlined function.
  CI->eraseFromParent();

  for (Instruction *I : ToBeDeleted) {
    I->eraseFromParent();
  }
}

// Callback used to create OpenMP runtime calls to support
// omp parallel clause for the host.
// We need to use this callback to replace call to the OutlinedFn in OuterFn
// by the call to the OpenMP host runtime function ( __kmpc_fork_call[_if])
static void
hostParallelCallback(OpenMPIRBuilder *OMPIRBuilder, Function &OutlinedFn,
                     Function *OuterFn, Value *Ident, Value *IfCondition,
                     Instruction *PrivTID, AllocaInst *PrivTIDAddr,
                     const SmallVector<Instruction *, 4> &ToBeDeleted) {
  IRBuilder<> &Builder = OMPIRBuilder->Builder;
  FunctionCallee RTLFn;
  if (IfCondition) {
    RTLFn =
        OMPIRBuilder->getOrCreateRuntimeFunctionPtr(OMPRTL___kmpc_fork_call_if);
  } else {
    RTLFn =
        OMPIRBuilder->getOrCreateRuntimeFunctionPtr(OMPRTL___kmpc_fork_call);
  }
  if (auto *F = dyn_cast<Function>(RTLFn.getCallee())) {
    if (!F->hasMetadata(LLVMContext::MD_callback)) {
      LLVMContext &Ctx = F->getContext();
      MDBuilder MDB(Ctx);
      // Annotate the callback behavior of the __kmpc_fork_call:
      //  - The callback callee is argument number 2 (microtask).
      //  - The first two arguments of the callback callee are unknown (-1).
      //  - All variadic arguments to the __kmpc_fork_call are passed to the
      //    callback callee.
      F->addMetadata(LLVMContext::MD_callback,
                     *MDNode::get(Ctx, {MDB.createCallbackEncoding(
                                           2, {-1, -1},
                                           /* VarArgsArePassed */ true)}));
    }
  }
  // Add some known attributes.
  OutlinedFn.addParamAttr(0, Attribute::NoAlias);
  OutlinedFn.addParamAttr(1, Attribute::NoAlias);
  OutlinedFn.addFnAttr(Attribute::NoUnwind);

  assert(OutlinedFn.arg_size() >= 2 &&
         "Expected at least tid and bounded tid as arguments");
  unsigned NumCapturedVars = OutlinedFn.arg_size() - /* tid & bounded tid */ 2;

  CallInst *CI = cast<CallInst>(OutlinedFn.user_back());
  CI->getParent()->setName("omp_parallel");
  Builder.SetInsertPoint(CI);

  // Build call __kmpc_fork_call[_if](Ident, n, microtask, var1, .., varn);
  Value *ForkCallArgs[] = {
      Ident, Builder.getInt32(NumCapturedVars),
      Builder.CreateBitCast(&OutlinedFn, OMPIRBuilder->ParallelTaskPtr)};

  SmallVector<Value *, 16> RealArgs;
  RealArgs.append(std::begin(ForkCallArgs), std::end(ForkCallArgs));
  if (IfCondition) {
    Value *Cond = Builder.CreateSExtOrTrunc(IfCondition, OMPIRBuilder->Int32);
    RealArgs.push_back(Cond);
  }
  RealArgs.append(CI->arg_begin() + /* tid & bound tid */ 2, CI->arg_end());

  // __kmpc_fork_call_if always expects a void ptr as the last argument
  // If there are no arguments, pass a null pointer.
  auto PtrTy = OMPIRBuilder->VoidPtr;
  if (IfCondition && NumCapturedVars == 0) {
    Value *NullPtrValue = Constant::getNullValue(PtrTy);
    RealArgs.push_back(NullPtrValue);
  }
  if (IfCondition && RealArgs.back()->getType() != PtrTy)
    RealArgs.back() = Builder.CreateBitCast(RealArgs.back(), PtrTy);

  Builder.CreateCall(RTLFn, RealArgs);

  LLVM_DEBUG(dbgs() << "With fork_call placed: "
                    << *Builder.GetInsertBlock()->getParent() << "\n");

  // Initialize the local TID stack location with the argument value.
  Builder.SetInsertPoint(PrivTID);
  Function::arg_iterator OutlinedAI = OutlinedFn.arg_begin();
  Builder.CreateStore(Builder.CreateLoad(OMPIRBuilder->Int32, OutlinedAI),
                      PrivTIDAddr);

  // Remove redundant call to the outlined function.
  CI->eraseFromParent();

  for (Instruction *I : ToBeDeleted) {
    I->eraseFromParent();
  }
}

IRBuilder<>::InsertPoint OpenMPIRBuilder::createSimdLoop(
  const LocationDescription &Loc, InsertPointTy OuterAllocaIP,
  LoopBodyCallbackTy BodyGenCB,
  TripCountCallbackTy DistanceCB,
  PrivatizeCallbackTy PrivCB,
  FinalizeCallbackTy FiniCB
)
{
  assert(!isConflictIP(Loc.IP, OuterAllocaIP) && "IPs must not be ambiguous");

  if (!updateToLocation(Loc))
    return Loc.IP;

  uint32_t SrcLocStrSize;
  Constant *SrcLocStr = getOrCreateSrcLocStr(Loc, SrcLocStrSize);
  Value *Ident = getOrCreateIdent(SrcLocStr, SrcLocStrSize);

  BasicBlock *InsertBB = Builder.GetInsertBlock();
  Function *OuterFn = InsertBB->getParent();

  LLVM_DEBUG(dbgs() << "At the start of createSimdLoop:\n" << *OuterFn << "\n");

  // Save the outer alloca block because the insertion iterator may get
  // invalidated and we still need this later.
  BasicBlock *OuterAllocaBlock = OuterAllocaIP.getBlock();

  // Vector to remember instructions we used only during the modeling but which
  // we want to delete at the end.
  SmallVector<Instruction *, 16> ToBeDeleted;

  // Create an artificial insertion point that will also ensure the blocks we
  // are about to split are not degenerated.
  auto *UI = new UnreachableInst(Builder.getContext(), InsertBB);

  Instruction *ThenTI = UI, *ElseTI = nullptr;

  BasicBlock *ThenBB = ThenTI->getParent();
  BasicBlock *LRegDistanceBB = ThenBB->splitBasicBlock(ThenTI, "omp.loop.distance");
  BasicBlock *PRegEntryBB = LRegDistanceBB->splitBasicBlock(ThenTI, "omp.loop.entry");
  BasicBlock *PRegBodyBB =
      PRegEntryBB->splitBasicBlock(ThenTI, "omp.loop.region");
  BasicBlock *PRegPreFiniBB =
      PRegBodyBB->splitBasicBlock(ThenTI, "omp.loop.pre_finalize");
  BasicBlock *PRegExitBB =
      PRegPreFiniBB->splitBasicBlock(ThenTI, "omp.loop.exit");


  auto FiniCBWrapper = [&](InsertPointTy IP) {
    // Hide "open-ended" blocks from the given FiniCB by setting the right jump
    // target to the region exit blocks
    if (IP.getBlock()->end() == IP.getPoint()) {
      IRBuilder<>::InsertPointGuard IPG(Builder);
      Builder.restoreIP(IP);
      Instruction *I = Builder.CreateBr(PRegExitBB);
      IP = InsertPointTy(I->getParent(), I->getIterator());
    }
    assert(IP.getBlock()->getTerminator()->getNumSuccessors() == 1 &&
           IP.getBlock()->getTerminator()->getSuccessor(0) == PRegExitBB &&
           "Unexpected insertion point for finalization call!");
    return FiniCB(IP);
  };

  FinalizationStack.push_back({FiniCBWrapper, OMPD_simd, false});

  // Compute the loop trip count
  // Insert after the outer alloca to ensure all variables needed
  // in its calculation are ready
  InsertPointTy DistanceIP(LRegDistanceBB, LRegDistanceBB->begin());
  assert(DistanceCB && "expected loop trip count callback function!");
  // This callback function should write the values of DistVal and IsTripCountSigned
  Value *DistVal = DistanceCB(DistanceIP);
  assert(DistVal && "trip count call back should return integer trip count");
  Type *DistValType = DistVal->getType();
  assert(DistValType->isIntegerTy() && "trip count should be integer type");

  LLVM_DEBUG(dbgs() << "After DistanceCB:\n" << *LRegDistanceBB << "\n");
  LLVM_DEBUG(dbgs() << "Trip count variable: " << *DistVal << "\n");

  // Create the virtual iteration variable that will be pulled into
  // the outlined function.
  Builder.restoreIP(OuterAllocaIP);
  AllocaInst *OMPIVAlloca = Builder.CreateAlloca(DistValType, nullptr, "omp.iv.tmp");
  Instruction *OMPIV = Builder.CreateLoad(DistValType, OMPIVAlloca, "omp.iv");

  // Generate the privatization allocas in the block that will become the entry
  // of the outlined function.
  Builder.SetInsertPoint(PRegEntryBB->getTerminator());
  InsertPointTy InnerAllocaIP = Builder.saveIP();

  // Use omp.iv in the outlined region so it gets captured during the outline
  //Instruction *OMPIV = OMPIVLoad;
  Instruction *OMPIVUse = dyn_cast<Instruction>(
    Builder.CreateAdd(OMPIV, OMPIV, "omp.iv.tobedeleted"));

  // All of the temporary omp.iv variables need to be deleted later
  // Order matters
  ToBeDeleted.push_back(OMPIVUse);
  ToBeDeleted.push_back(OMPIV);
  ToBeDeleted.push_back(OMPIVAlloca);

  LLVM_DEBUG(llvm::dbgs() << "omp.iv variable generated:\n" << *OuterFn << "\n");

  LLVM_DEBUG(dbgs() << "Before body codegen:\n" << *OuterFn << "\n");
  assert(BodyGenCB && "Expected body generation callback!");
  InsertPointTy CodeGenIP(PRegBodyBB, PRegBodyBB->begin());

  // Generate the body of the loop. The omp.iv variable is a value between 
  // 0 <= omp.iv < TripCount
  // If a loop variable is needed, then this callback function can initialize
  // it based on the omp.iv.
  BodyGenCB(InnerAllocaIP, CodeGenIP, OMPIV);

  LLVM_DEBUG(dbgs() << "After body codegen:\n" << *OuterFn << "\n");

  // Determine what runtime function should be called based on the type
  // of the trip count
  //FunctionCallee RTLFn; 

  FunctionCallee RTLFn = getOrCreateRuntimeFunctionPtr(
    (DistValType->isIntegerTy(32) ? OMPRTL___kmpc_simd_4u :
                                    OMPRTL___kmpc_simd_8u));

  OutlineInfo OI;

  // Adjust the finalization stack, verify the adjustment, and call the
  // finalize function a last time to finalize values between the pre-fini
  // block and the exit block if we left the parallel "the normal way".
  auto FiniInfo = FinalizationStack.pop_back_val();
  (void)FiniInfo;
  assert(FiniInfo.DK == OMPD_simd && 
         "Unexpected finalization stack state!");

  Instruction *PRegPreFiniTI = PRegPreFiniBB->getTerminator();

  InsertPointTy PreFiniIP(PRegPreFiniBB, PRegPreFiniTI->getIterator());
  FiniCB(PreFiniIP);

  OI.OuterAllocaBB = OuterAllocaBlock;
  OI.EntryBB = PRegEntryBB;
  OI.ExitBB = PRegExitBB;

  SmallPtrSet<BasicBlock *, 32> ParallelRegionBlockSet;
  SmallVector<BasicBlock *, 32> Blocks;
  OI.collectBlocks(ParallelRegionBlockSet, Blocks);

  // Ensure a single exit node for the outlined region by creating one.
  // We might have multiple incoming edges to the exit now due to finalizations,
  // e.g., cancel calls that cause the control flow to leave the region.
  BasicBlock *PRegOutlinedExitBB = PRegExitBB;
  PRegExitBB = SplitBlock(PRegExitBB, &*PRegExitBB->getFirstInsertionPt());
  PRegOutlinedExitBB->setName("omp.loop.outlined.exit");
  Blocks.push_back(PRegOutlinedExitBB);

  CodeExtractorAnalysisCache CEAC(*OuterFn);

  CodeExtractor Extractor(Blocks, /* DominatorTree */ nullptr,
                          /* AggregateArgs */ true,
                          /* BlockFrequencyInfo */ nullptr,
                          /* BranchProbabilityInfo */ nullptr,
                          /* AssumptionCache */ nullptr,
                          /* AllowVarArgs */ false,
                          /* AllowAlloca */ true,
                          /* AllocationBlock */ OuterAllocaBlock,
                          /* Suffix */ ".omp_simd");

  BasicBlock *CommonExit = nullptr;
  SetVector<Value *> Inputs, Outputs, SinkingCands, HoistingCands;
  Extractor.findAllocas(CEAC, SinkingCands, HoistingCands, CommonExit);
  Extractor.findInputsOutputs(Inputs, Outputs, SinkingCands);

  LLVM_DEBUG(dbgs() << "Before privatization: " << *OuterFn << "\n");

  auto PrivHelper = [&](Value &V) {
    // Exclude omp.iv from aggregate
    if (&V == OMPIV) {
      OI.ExcludeArgsFromAggregate.push_back(&V);
      return;
    }

    // Get all uses of value that are inside of the outlined region
    SetVector<Use *> Uses;
    for (Use &U : V.uses())
      if (auto *UserI = dyn_cast<Instruction>(U.getUser()))
        if (ParallelRegionBlockSet.count(UserI->getParent()))
          Uses.insert(&U);

    Value *Inner = &V;

    // If the value isn't a pointer type, store it in a pointer
    // Unpack it inside the outlined region
    if (!V.getType()->isPointerTy()) {
      IRBuilder<>::InsertPointGuard Guard(Builder);
      LLVM_DEBUG(llvm::dbgs() << "Forwarding input as pointer: " << V << "\n");

      Builder.restoreIP(OuterAllocaIP);
      Value *Ptr = Builder.CreateAlloca(
        V.getType(), nullptr, V.getName() + ".reloaded");

      // Store to stack at end of the block that currently branches to the entry
      // block of the to-be-outlined region.
      Builder.SetInsertPoint(
        InsertBB, InsertBB->getTerminator()->getIterator());
      Builder.CreateStore(&V, Ptr);

      // Load back next to allocations in the to-be-outlined region.
      Builder.restoreIP(InnerAllocaIP);
      Inner = Builder.CreateLoad(V.getType(), Ptr);
    }

    Value *ReplacementValue = nullptr;
    Builder.restoreIP(
      PrivCB(InnerAllocaIP, Builder.saveIP(), V, *Inner, ReplacementValue));
    assert(ReplacementValue &&
      "Expected copy/create callback to set replacement value!");
    if (ReplacementValue == &V)
      return;

    for (Use *UPtr : Uses)
      UPtr->set(ReplacementValue);

  };

  InnerAllocaIP = IRBuilder<>::InsertPoint(
      OMPIV->getParent(), OMPIV->getNextNode()->getIterator());

  // Reset the outer alloca insertion point to the entry of the relevant block
  // in case it was invalidated.
  OuterAllocaIP = IRBuilder<>::InsertPoint(
    OuterAllocaBlock, OuterAllocaBlock->getFirstInsertionPt());

  for (Value *Input : Inputs) {
    PrivHelper(*Input);
  }

  assert(Outputs.empty() &&
    "OpenMP outlining should not produce live-out values!");

  LLVM_DEBUG(dbgs() << "After  privatization: " << *OuterFn << "\n");
  for (auto *BB : Blocks) {
    LLVM_DEBUG(dbgs() << " PBR: " << BB->getName() << "\n");
  }

  int NumInputs = Inputs.size()-1; // One argument is always omp.iv
  OI.PostOutlineCB = [=](Function &OutlinedFn) {

    OutlinedFn.addFnAttr(Attribute::NoUnwind);
    OutlinedFn.addFnAttr(Attribute::NoRecurse);

    assert(OutlinedFn.arg_size() == 2 &&
           "Expected omp.iv & structArg as arguments");

    CallInst *CI = cast<CallInst>(OutlinedFn.user_back());
    BasicBlock *CallBlock = CI->getParent();
    CallBlock->setName("omp_loop");
    Builder.SetInsertPoint(CI);

    Value * StructArg = CI->getArgOperand(1); // 0 should be omp.iv

    Value *SimdArgs[] = {
        Ident,
        Builder.CreateBitCast(&OutlinedFn, LoopTaskPtr),
        DistVal,
        Builder.CreateCast(Instruction::BitCast, StructArg, Int8PtrPtr),
        Builder.getInt32(NumInputs)};

    SmallVector<Value *, 16> RealArgs;
    RealArgs.append(std::begin(SimdArgs), std::end(SimdArgs));

    Builder.CreateCall(RTLFn, RealArgs);

    LLVM_DEBUG(dbgs() << "With runtime call placed: " << *Builder.GetInsertBlock()->getParent() << "\n");

    InsertPointTy ExitIP(PRegExitBB, PRegExitBB->end());

    CI->eraseFromParent();

    for (Instruction *I : ToBeDeleted)
      I->eraseFromParent();

  };

  addOutlineInfo(std::move(OI));

  InsertPointTy AfterIP(UI->getParent(), UI->getParent()->end());
  UI->eraseFromParent();

  return AfterIP;

}


IRBuilder<>::InsertPoint OpenMPIRBuilder::createParallel(
    const LocationDescription &Loc, InsertPointTy OuterAllocaIP,
    BodyGenCallbackTy BodyGenCB, PrivatizeCallbackTy PrivCB,
    FinalizeCallbackTy FiniCB, Value *IfCondition, Value *NumThreads,
    omp::ProcBindKind ProcBind, bool IsCancellable) {
  assert(!isConflictIP(Loc.IP, OuterAllocaIP) && "IPs must not be ambiguous");

  if (!updateToLocation(Loc))
    return Loc.IP;

  uint32_t SrcLocStrSize;
  Constant *SrcLocStr = getOrCreateSrcLocStr(Loc, SrcLocStrSize);
  Value *Ident = getOrCreateIdent(SrcLocStr, SrcLocStrSize);
  Value *ThreadID = getOrCreateThreadID(Ident);
  // If we generate code for the target device, we need to allocate
  // struct for aggregate params in the device default alloca address space.
  // OpenMP runtime requires that the params of the extracted functions are
  // passed as zero address space pointers. This flag ensures that extracted
  // function arguments are declared in zero address space
  bool ArgsInZeroAddressSpace = Config.isTargetDevice();

  // Build call __kmpc_push_num_threads(&Ident, global_tid, num_threads)
  // only if we compile for host side.
  if (NumThreads && !Config.isTargetDevice()) {
    Value *Args[] = {
        Ident, ThreadID,
        Builder.CreateIntCast(NumThreads, Int32, /*isSigned*/ false)};
    Builder.CreateCall(
        getOrCreateRuntimeFunctionPtr(OMPRTL___kmpc_push_num_threads), Args);
  }

  if (ProcBind != OMP_PROC_BIND_default) {
    // Build call __kmpc_push_proc_bind(&Ident, global_tid, proc_bind)
    Value *Args[] = {
        Ident, ThreadID,
        ConstantInt::get(Int32, unsigned(ProcBind), /*isSigned=*/true)};
    Builder.CreateCall(
        getOrCreateRuntimeFunctionPtr(OMPRTL___kmpc_push_proc_bind), Args);
  }

  BasicBlock *InsertBB = Builder.GetInsertBlock();
  Function *OuterFn = InsertBB->getParent();

  // Save the outer alloca block because the insertion iterator may get
  // invalidated and we still need this later.
  BasicBlock *OuterAllocaBlock = OuterAllocaIP.getBlock();

  // Vector to remember instructions we used only during the modeling but which
  // we want to delete at the end.
  SmallVector<Instruction *, 4> ToBeDeleted;

  // Change the location to the outer alloca insertion point to create and
  // initialize the allocas we pass into the parallel region.
  Builder.restoreIP(OuterAllocaIP);
  AllocaInst *TIDAddrAlloca = Builder.CreateAlloca(Int32, nullptr, "tid.addr");
  AllocaInst *ZeroAddrAlloca =
      Builder.CreateAlloca(Int32, nullptr, "zero.addr");
  Instruction *TIDAddr = TIDAddrAlloca;
  Instruction *ZeroAddr = ZeroAddrAlloca;
  if (ArgsInZeroAddressSpace && M.getDataLayout().getAllocaAddrSpace() != 0) {
    // Add additional casts to enforce pointers in zero address space
    TIDAddr = new AddrSpaceCastInst(
        TIDAddrAlloca, PointerType ::get(M.getContext(), 0), "tid.addr.ascast");
    TIDAddr->insertAfter(TIDAddrAlloca);
    ToBeDeleted.push_back(TIDAddr);
    ZeroAddr = new AddrSpaceCastInst(ZeroAddrAlloca,
                                     PointerType ::get(M.getContext(), 0),
                                     "zero.addr.ascast");
    ZeroAddr->insertAfter(ZeroAddrAlloca);
    ToBeDeleted.push_back(ZeroAddr);
  }

  // We only need TIDAddr and ZeroAddr for modeling purposes to get the
  // associated arguments in the outlined function, so we delete them later.
  ToBeDeleted.push_back(TIDAddrAlloca);
  ToBeDeleted.push_back(ZeroAddrAlloca);

  // Create an artificial insertion point that will also ensure the blocks we
  // are about to split are not degenerated.
  auto *UI = new UnreachableInst(Builder.getContext(), InsertBB);

  BasicBlock *EntryBB = UI->getParent();
  BasicBlock *PRegEntryBB = EntryBB->splitBasicBlock(UI, "omp.par.entry");
  BasicBlock *PRegBodyBB = PRegEntryBB->splitBasicBlock(UI, "omp.par.region");
  BasicBlock *PRegPreFiniBB =
      PRegBodyBB->splitBasicBlock(UI, "omp.par.pre_finalize");
  BasicBlock *PRegExitBB = PRegPreFiniBB->splitBasicBlock(UI, "omp.par.exit");

  auto FiniCBWrapper = [&](InsertPointTy IP) {
    // Hide "open-ended" blocks from the given FiniCB by setting the right jump
    // target to the region exit block.
    if (IP.getBlock()->end() == IP.getPoint()) {
      IRBuilder<>::InsertPointGuard IPG(Builder);
      Builder.restoreIP(IP);
      Instruction *I = Builder.CreateBr(PRegExitBB);
      IP = InsertPointTy(I->getParent(), I->getIterator());
    }
    assert(IP.getBlock()->getTerminator()->getNumSuccessors() == 1 &&
           IP.getBlock()->getTerminator()->getSuccessor(0) == PRegExitBB &&
           "Unexpected insertion point for finalization call!");
    return FiniCB(IP);
  };

  FinalizationStack.push_back({FiniCBWrapper, OMPD_parallel, IsCancellable});

  // Generate the privatization allocas in the block that will become the entry
  // of the outlined function.
  Builder.SetInsertPoint(PRegEntryBB->getTerminator());
  InsertPointTy InnerAllocaIP = Builder.saveIP();

  AllocaInst *PrivTIDAddr =
      Builder.CreateAlloca(Int32, nullptr, "tid.addr.local");
  Instruction *PrivTID = Builder.CreateLoad(Int32, PrivTIDAddr, "tid");

  // Add some fake uses for OpenMP provided arguments.
  ToBeDeleted.push_back(Builder.CreateLoad(Int32, TIDAddr, "tid.addr.use"));
  Instruction *ZeroAddrUse =
      Builder.CreateLoad(Int32, ZeroAddr, "zero.addr.use");
  ToBeDeleted.push_back(ZeroAddrUse);

  // EntryBB
  //   |
  //   V
  // PRegionEntryBB         <- Privatization allocas are placed here.
  //   |
  //   V
  // PRegionBodyBB          <- BodeGen is invoked here.
  //   |
  //   V
  // PRegPreFiniBB          <- The block we will start finalization from.
  //   |
  //   V
  // PRegionExitBB          <- A common exit to simplify block collection.
  //

  LLVM_DEBUG(dbgs() << "Before body codegen: " << *OuterFn << "\n");

  // Let the caller create the body.
  assert(BodyGenCB && "Expected body generation callback!");
  InsertPointTy CodeGenIP(PRegBodyBB, PRegBodyBB->begin());
  BodyGenCB(InnerAllocaIP, CodeGenIP);

  LLVM_DEBUG(dbgs() << "After  body codegen: " << *OuterFn << "\n");

  OutlineInfo OI;
  if (Config.isTargetDevice()) {
    // Generate OpenMP target specific runtime call
    OI.PostOutlineCB = [=, ToBeDeletedVec =
                               std::move(ToBeDeleted)](Function &OutlinedFn) {
      targetParallelCallback(this, OutlinedFn, OuterFn, OuterAllocaBlock, Ident,
                             IfCondition, NumThreads, PrivTID, PrivTIDAddr,
                             ThreadID, ToBeDeletedVec);
    };
  } else {
    // Generate OpenMP host runtime call
    OI.PostOutlineCB = [=, ToBeDeletedVec =
                               std::move(ToBeDeleted)](Function &OutlinedFn) {
      hostParallelCallback(this, OutlinedFn, OuterFn, Ident, IfCondition,
                           PrivTID, PrivTIDAddr, ToBeDeletedVec);
    };
  }

  // Adjust the finalization stack, verify the adjustment, and call the
  // finalize function a last time to finalize values between the pre-fini
  // block and the exit block if we left the parallel "the normal way".
  auto FiniInfo = FinalizationStack.pop_back_val();
  (void)FiniInfo;
  assert(FiniInfo.DK == OMPD_parallel &&
         "Unexpected finalization stack state!");

  Instruction *PRegPreFiniTI = PRegPreFiniBB->getTerminator();

  InsertPointTy PreFiniIP(PRegPreFiniBB, PRegPreFiniTI->getIterator());
  FiniCB(PreFiniIP);

  OI.OuterAllocaBB = OuterAllocaBlock;
  OI.EntryBB = PRegEntryBB;
  OI.ExitBB = PRegExitBB;

  SmallPtrSet<BasicBlock *, 32> ParallelRegionBlockSet;
  SmallVector<BasicBlock *, 32> Blocks;
  OI.collectBlocks(ParallelRegionBlockSet, Blocks);

  // Ensure a single exit node for the outlined region by creating one.
  // We might have multiple incoming edges to the exit now due to finalizations,
  // e.g., cancel calls that cause the control flow to leave the region.
  BasicBlock *PRegOutlinedExitBB = PRegExitBB;
  PRegExitBB = SplitBlock(PRegExitBB, &*PRegExitBB->getFirstInsertionPt());
  PRegOutlinedExitBB->setName("omp.par.outlined.exit");
  Blocks.push_back(PRegOutlinedExitBB);

  CodeExtractorAnalysisCache CEAC(*OuterFn);
  CodeExtractor Extractor(Blocks, /* DominatorTree */ nullptr,
                          /* AggregateArgs */ false,
                          /* BlockFrequencyInfo */ nullptr,
                          /* BranchProbabilityInfo */ nullptr,
                          /* AssumptionCache */ nullptr,
                          /* AllowVarArgs */ true,
                          /* AllowAlloca */ true,
                          /* AllocationBlock */ OuterAllocaBlock,
                          /* Suffix */ ".omp_par", ArgsInZeroAddressSpace);

  // Find inputs to, outputs from the code region.
  BasicBlock *CommonExit = nullptr;
  SetVector<Value *> Inputs, Outputs, SinkingCands, HoistingCands;
  Extractor.findAllocas(CEAC, SinkingCands, HoistingCands, CommonExit);
  Extractor.findInputsOutputs(Inputs, Outputs, SinkingCands);

  LLVM_DEBUG(dbgs() << "Before privatization: " << *OuterFn << "\n");

  FunctionCallee TIDRTLFn =
      getOrCreateRuntimeFunctionPtr(OMPRTL___kmpc_global_thread_num);

  auto PrivHelper = [&](Value &V) {
    if (&V == TIDAddr || &V == ZeroAddr) {
      OI.ExcludeArgsFromAggregate.push_back(&V);
      return;
    }

    SetVector<Use *> Uses;
    for (Use &U : V.uses())
      if (auto *UserI = dyn_cast<Instruction>(U.getUser()))
        if (ParallelRegionBlockSet.count(UserI->getParent()))
          Uses.insert(&U);

    // __kmpc_fork_call expects extra arguments as pointers. If the input
    // already has a pointer type, everything is fine. Otherwise, store the
    // value onto stack and load it back inside the to-be-outlined region. This
    // will ensure only the pointer will be passed to the function.
    // FIXME: if there are more than 15 trailing arguments, they must be
    // additionally packed in a struct.
    Value *Inner = &V;
    if (!V.getType()->isPointerTy()) {
      IRBuilder<>::InsertPointGuard Guard(Builder);
      LLVM_DEBUG(llvm::dbgs() << "Forwarding input as pointer: " << V << "\n");

      Builder.restoreIP(OuterAllocaIP);
      Value *Ptr =
          Builder.CreateAlloca(V.getType(), nullptr, V.getName() + ".reloaded");

      // Store to stack at end of the block that currently branches to the entry
      // block of the to-be-outlined region.
      Builder.SetInsertPoint(InsertBB,
                             InsertBB->getTerminator()->getIterator());
      Builder.CreateStore(&V, Ptr);

      // Load back next to allocations in the to-be-outlined region.
      Builder.restoreIP(InnerAllocaIP);
      Inner = Builder.CreateLoad(V.getType(), Ptr);
    }

    Value *ReplacementValue = nullptr;
    CallInst *CI = dyn_cast<CallInst>(&V);
    if (CI && CI->getCalledFunction() == TIDRTLFn.getCallee()) {
      ReplacementValue = PrivTID;
    } else {
      Builder.restoreIP(
          PrivCB(InnerAllocaIP, Builder.saveIP(), V, *Inner, ReplacementValue));
      assert(ReplacementValue &&
             "Expected copy/create callback to set replacement value!");
      if (ReplacementValue == &V)
        return;
    }

    for (Use *UPtr : Uses)
      UPtr->set(ReplacementValue);
  };

  // Reset the inner alloca insertion as it will be used for loading the values
  // wrapped into pointers before passing them into the to-be-outlined region.
  // Configure it to insert immediately after the fake use of zero address so
  // that they are available in the generated body and so that the
  // OpenMP-related values (thread ID and zero address pointers) remain leading
  // in the argument list.
  InnerAllocaIP = IRBuilder<>::InsertPoint(
      ZeroAddrUse->getParent(), ZeroAddrUse->getNextNode()->getIterator());

  // Reset the outer alloca insertion point to the entry of the relevant block
  // in case it was invalidated.
  OuterAllocaIP = IRBuilder<>::InsertPoint(
      OuterAllocaBlock, OuterAllocaBlock->getFirstInsertionPt());

  for (Value *Input : Inputs) {
    LLVM_DEBUG(dbgs() << "Captured input: " << *Input << "\n");
    PrivHelper(*Input);
  }
  LLVM_DEBUG({
    for (Value *Output : Outputs)
      LLVM_DEBUG(dbgs() << "Captured output: " << *Output << "\n");
  });
  assert(Outputs.empty() &&
         "OpenMP outlining should not produce live-out values!");

  LLVM_DEBUG(dbgs() << "After  privatization: " << *OuterFn << "\n");
  LLVM_DEBUG({
    for (auto *BB : Blocks)
      dbgs() << " PBR: " << BB->getName() << "\n";
  });

  // Register the outlined info.
  addOutlineInfo(std::move(OI));

  InsertPointTy AfterIP(UI->getParent(), UI->getParent()->end());
  UI->eraseFromParent();

  return AfterIP;
}

void OpenMPIRBuilder::emitFlush(const LocationDescription &Loc) {
  // Build call void __kmpc_flush(ident_t *loc)
  uint32_t SrcLocStrSize;
  Constant *SrcLocStr = getOrCreateSrcLocStr(Loc, SrcLocStrSize);
  Value *Args[] = {getOrCreateIdent(SrcLocStr, SrcLocStrSize)};

  Builder.CreateCall(getOrCreateRuntimeFunctionPtr(OMPRTL___kmpc_flush), Args);
}

void OpenMPIRBuilder::createFlush(const LocationDescription &Loc) {
  if (!updateToLocation(Loc))
    return;
  emitFlush(Loc);
}

void OpenMPIRBuilder::emitTaskwaitImpl(const LocationDescription &Loc) {
  // Build call kmp_int32 __kmpc_omp_taskwait(ident_t *loc, kmp_int32
  // global_tid);
  uint32_t SrcLocStrSize;
  Constant *SrcLocStr = getOrCreateSrcLocStr(Loc, SrcLocStrSize);
  Value *Ident = getOrCreateIdent(SrcLocStr, SrcLocStrSize);
  Value *Args[] = {Ident, getOrCreateThreadID(Ident)};

  // Ignore return result until untied tasks are supported.
  Builder.CreateCall(getOrCreateRuntimeFunctionPtr(OMPRTL___kmpc_omp_taskwait),
                     Args);
}

void OpenMPIRBuilder::createTaskwait(const LocationDescription &Loc) {
  if (!updateToLocation(Loc))
    return;
  emitTaskwaitImpl(Loc);
}

void OpenMPIRBuilder::emitTaskyieldImpl(const LocationDescription &Loc) {
  // Build call __kmpc_omp_taskyield(loc, thread_id, 0);
  uint32_t SrcLocStrSize;
  Constant *SrcLocStr = getOrCreateSrcLocStr(Loc, SrcLocStrSize);
  Value *Ident = getOrCreateIdent(SrcLocStr, SrcLocStrSize);
  Constant *I32Null = ConstantInt::getNullValue(Int32);
  Value *Args[] = {Ident, getOrCreateThreadID(Ident), I32Null};

  Builder.CreateCall(getOrCreateRuntimeFunctionPtr(OMPRTL___kmpc_omp_taskyield),
                     Args);
}

void OpenMPIRBuilder::createTaskyield(const LocationDescription &Loc) {
  if (!updateToLocation(Loc))
    return;
  emitTaskyieldImpl(Loc);
}

OpenMPIRBuilder::InsertPointTy
OpenMPIRBuilder::createTask(const LocationDescription &Loc,
                            InsertPointTy AllocaIP, BodyGenCallbackTy BodyGenCB,
                            bool Tied, Value *Final, Value *IfCondition,
                            SmallVector<DependData> Dependencies) {

  if (!updateToLocation(Loc))
    return InsertPointTy();

  uint32_t SrcLocStrSize;
  Constant *SrcLocStr = getOrCreateSrcLocStr(Loc, SrcLocStrSize);
  Value *Ident = getOrCreateIdent(SrcLocStr, SrcLocStrSize);
  // The current basic block is split into four basic blocks. After outlining,
  // they will be mapped as follows:
  // ```
  // def current_fn() {
  //   current_basic_block:
  //     br label %task.exit
  //   task.exit:
  //     ; instructions after task
  // }
  // def outlined_fn() {
  //   task.alloca:
  //     br label %task.body
  //   task.body:
  //     ret void
  // }
  // ```
  BasicBlock *TaskExitBB = splitBB(Builder, /*CreateBranch=*/true, "task.exit");
  BasicBlock *TaskBodyBB = splitBB(Builder, /*CreateBranch=*/true, "task.body");
  BasicBlock *TaskAllocaBB =
      splitBB(Builder, /*CreateBranch=*/true, "task.alloca");

  InsertPointTy TaskAllocaIP =
      InsertPointTy(TaskAllocaBB, TaskAllocaBB->begin());
  InsertPointTy TaskBodyIP = InsertPointTy(TaskBodyBB, TaskBodyBB->begin());
  BodyGenCB(TaskAllocaIP, TaskBodyIP);

  OutlineInfo OI;
  OI.EntryBB = TaskAllocaBB;
  OI.OuterAllocaBB = AllocaIP.getBlock();
  OI.ExitBB = TaskExitBB;

  // Add the thread ID argument.
  std::stack<Instruction *> ToBeDeleted;
  OI.ExcludeArgsFromAggregate.push_back(createFakeIntVal(
      Builder, AllocaIP, ToBeDeleted, TaskAllocaIP, "global.tid", false));

  OI.PostOutlineCB = [this, Ident, Tied, Final, IfCondition, Dependencies,
                      TaskAllocaBB, ToBeDeleted](Function &OutlinedFn) mutable {
    // Replace the Stale CI by appropriate RTL function call.
    assert(OutlinedFn.getNumUses() == 1 &&
           "there must be a single user for the outlined function");
    CallInst *StaleCI = cast<CallInst>(OutlinedFn.user_back());

    // HasShareds is true if any variables are captured in the outlined region,
    // false otherwise.
    bool HasShareds = StaleCI->arg_size() > 1;
    Builder.SetInsertPoint(StaleCI);

    // Gather the arguments for emitting the runtime call for
    // @__kmpc_omp_task_alloc
    Function *TaskAllocFn =
        getOrCreateRuntimeFunctionPtr(OMPRTL___kmpc_omp_task_alloc);

    // Arguments - `loc_ref` (Ident) and `gtid` (ThreadID)
    // call.
    Value *ThreadID = getOrCreateThreadID(Ident);

    // Argument - `flags`
    // Task is tied iff (Flags & 1) == 1.
    // Task is untied iff (Flags & 1) == 0.
    // Task is final iff (Flags & 2) == 2.
    // Task is not final iff (Flags & 2) == 0.
    // TODO: Handle the other flags.
    Value *Flags = Builder.getInt32(Tied);
    if (Final) {
      Value *FinalFlag =
          Builder.CreateSelect(Final, Builder.getInt32(2), Builder.getInt32(0));
      Flags = Builder.CreateOr(FinalFlag, Flags);
    }

    // Argument - `sizeof_kmp_task_t` (TaskSize)
    // Tasksize refers to the size in bytes of kmp_task_t data structure
    // including private vars accessed in task.
    // TODO: add kmp_task_t_with_privates (privates)
    Value *TaskSize = Builder.getInt64(
        divideCeil(M.getDataLayout().getTypeSizeInBits(Task), 8));

    // Argument - `sizeof_shareds` (SharedsSize)
    // SharedsSize refers to the shareds array size in the kmp_task_t data
    // structure.
    Value *SharedsSize = Builder.getInt64(0);
    if (HasShareds) {
      AllocaInst *ArgStructAlloca =
          dyn_cast<AllocaInst>(StaleCI->getArgOperand(1));
      assert(ArgStructAlloca &&
             "Unable to find the alloca instruction corresponding to arguments "
             "for extracted function");
      StructType *ArgStructType =
          dyn_cast<StructType>(ArgStructAlloca->getAllocatedType());
      assert(ArgStructType && "Unable to find struct type corresponding to "
                              "arguments for extracted function");
      SharedsSize =
          Builder.getInt64(M.getDataLayout().getTypeStoreSize(ArgStructType));
    }
    // Emit the @__kmpc_omp_task_alloc runtime call
    // The runtime call returns a pointer to an area where the task captured
    // variables must be copied before the task is run (TaskData)
    CallInst *TaskData = Builder.CreateCall(
        TaskAllocFn, {/*loc_ref=*/Ident, /*gtid=*/ThreadID, /*flags=*/Flags,
                      /*sizeof_task=*/TaskSize, /*sizeof_shared=*/SharedsSize,
                      /*task_func=*/&OutlinedFn});

    // Copy the arguments for outlined function
    if (HasShareds) {
      Value *Shareds = StaleCI->getArgOperand(1);
      Align Alignment = TaskData->getPointerAlignment(M.getDataLayout());
      Value *TaskShareds = Builder.CreateLoad(VoidPtr, TaskData);
      Builder.CreateMemCpy(TaskShareds, Alignment, Shareds, Alignment,
                           SharedsSize);
    }

    Value *DepArray = nullptr;
    if (Dependencies.size()) {
      InsertPointTy OldIP = Builder.saveIP();
      Builder.SetInsertPoint(
          &OldIP.getBlock()->getParent()->getEntryBlock().back());

      Type *DepArrayTy = ArrayType::get(DependInfo, Dependencies.size());
      DepArray = Builder.CreateAlloca(DepArrayTy, nullptr, ".dep.arr.addr");

      unsigned P = 0;
      for (const DependData &Dep : Dependencies) {
        Value *Base =
            Builder.CreateConstInBoundsGEP2_64(DepArrayTy, DepArray, 0, P);
        // Store the pointer to the variable
        Value *Addr = Builder.CreateStructGEP(
            DependInfo, Base,
            static_cast<unsigned int>(RTLDependInfoFields::BaseAddr));
        Value *DepValPtr =
            Builder.CreatePtrToInt(Dep.DepVal, Builder.getInt64Ty());
        Builder.CreateStore(DepValPtr, Addr);
        // Store the size of the variable
        Value *Size = Builder.CreateStructGEP(
            DependInfo, Base,
            static_cast<unsigned int>(RTLDependInfoFields::Len));
        Builder.CreateStore(Builder.getInt64(M.getDataLayout().getTypeStoreSize(
                                Dep.DepValueType)),
                            Size);
        // Store the dependency kind
        Value *Flags = Builder.CreateStructGEP(
            DependInfo, Base,
            static_cast<unsigned int>(RTLDependInfoFields::Flags));
        Builder.CreateStore(
            ConstantInt::get(Builder.getInt8Ty(),
                             static_cast<unsigned int>(Dep.DepKind)),
            Flags);
        ++P;
      }

      Builder.restoreIP(OldIP);
    }

    // In the presence of the `if` clause, the following IR is generated:
    //    ...
    //    %data = call @__kmpc_omp_task_alloc(...)
    //    br i1 %if_condition, label %then, label %else
    //  then:
    //    call @__kmpc_omp_task(...)
    //    br label %exit
    //  else:
    //    call @__kmpc_omp_task_begin_if0(...)
    //    call @outlined_fn(...)
    //    call @__kmpc_omp_task_complete_if0(...)
    //    br label %exit
    //  exit:
    //    ...
    if (IfCondition) {
      // `SplitBlockAndInsertIfThenElse` requires the block to have a
      // terminator.
      splitBB(Builder, /*CreateBranch=*/true, "if.end");
      Instruction *IfTerminator =
          Builder.GetInsertPoint()->getParent()->getTerminator();
      Instruction *ThenTI = IfTerminator, *ElseTI = nullptr;
      Builder.SetInsertPoint(IfTerminator);
      SplitBlockAndInsertIfThenElse(IfCondition, IfTerminator, &ThenTI,
                                    &ElseTI);
      Builder.SetInsertPoint(ElseTI);
      Function *TaskBeginFn =
          getOrCreateRuntimeFunctionPtr(OMPRTL___kmpc_omp_task_begin_if0);
      Function *TaskCompleteFn =
          getOrCreateRuntimeFunctionPtr(OMPRTL___kmpc_omp_task_complete_if0);
      Builder.CreateCall(TaskBeginFn, {Ident, ThreadID, TaskData});
      CallInst *CI = nullptr;
      if (HasShareds)
        CI = Builder.CreateCall(&OutlinedFn, {ThreadID, TaskData});
      else
        CI = Builder.CreateCall(&OutlinedFn, {ThreadID});
      CI->setDebugLoc(StaleCI->getDebugLoc());
      Builder.CreateCall(TaskCompleteFn, {Ident, ThreadID, TaskData});
      Builder.SetInsertPoint(ThenTI);
    }

    if (Dependencies.size()) {
      Function *TaskFn =
          getOrCreateRuntimeFunctionPtr(OMPRTL___kmpc_omp_task_with_deps);
      Builder.CreateCall(
          TaskFn,
          {Ident, ThreadID, TaskData, Builder.getInt32(Dependencies.size()),
           DepArray, ConstantInt::get(Builder.getInt32Ty(), 0),
           ConstantPointerNull::get(PointerType::getUnqual(M.getContext()))});

    } else {
      // Emit the @__kmpc_omp_task runtime call to spawn the task
      Function *TaskFn = getOrCreateRuntimeFunctionPtr(OMPRTL___kmpc_omp_task);
      Builder.CreateCall(TaskFn, {Ident, ThreadID, TaskData});
    }

    StaleCI->eraseFromParent();

    Builder.SetInsertPoint(TaskAllocaBB, TaskAllocaBB->begin());
    if (HasShareds) {
      LoadInst *Shareds = Builder.CreateLoad(VoidPtr, OutlinedFn.getArg(1));
      OutlinedFn.getArg(1)->replaceUsesWithIf(
          Shareds, [Shareds](Use &U) { return U.getUser() != Shareds; });
    }

    while (!ToBeDeleted.empty()) {
      ToBeDeleted.top()->eraseFromParent();
      ToBeDeleted.pop();
    }
  };

  addOutlineInfo(std::move(OI));
  Builder.SetInsertPoint(TaskExitBB, TaskExitBB->begin());

  return Builder.saveIP();
}

OpenMPIRBuilder::InsertPointTy
OpenMPIRBuilder::createTaskgroup(const LocationDescription &Loc,
                                 InsertPointTy AllocaIP,
                                 BodyGenCallbackTy BodyGenCB) {
  if (!updateToLocation(Loc))
    return InsertPointTy();

  uint32_t SrcLocStrSize;
  Constant *SrcLocStr = getOrCreateSrcLocStr(Loc, SrcLocStrSize);
  Value *Ident = getOrCreateIdent(SrcLocStr, SrcLocStrSize);
  Value *ThreadID = getOrCreateThreadID(Ident);

  // Emit the @__kmpc_taskgroup runtime call to start the taskgroup
  Function *TaskgroupFn =
      getOrCreateRuntimeFunctionPtr(OMPRTL___kmpc_taskgroup);
  Builder.CreateCall(TaskgroupFn, {Ident, ThreadID});

  BasicBlock *TaskgroupExitBB = splitBB(Builder, true, "taskgroup.exit");
  BodyGenCB(AllocaIP, Builder.saveIP());

  Builder.SetInsertPoint(TaskgroupExitBB);
  // Emit the @__kmpc_end_taskgroup runtime call to end the taskgroup
  Function *EndTaskgroupFn =
      getOrCreateRuntimeFunctionPtr(OMPRTL___kmpc_end_taskgroup);
  Builder.CreateCall(EndTaskgroupFn, {Ident, ThreadID});

  return Builder.saveIP();
}

OpenMPIRBuilder::InsertPointTy OpenMPIRBuilder::createSections(
    const LocationDescription &Loc, InsertPointTy AllocaIP,
    ArrayRef<StorableBodyGenCallbackTy> SectionCBs, PrivatizeCallbackTy PrivCB,
    FinalizeCallbackTy FiniCB, bool IsCancellable, bool IsNowait) {
  assert(!isConflictIP(AllocaIP, Loc.IP) && "Dedicated IP allocas required");

  if (!updateToLocation(Loc))
    return Loc.IP;

  auto FiniCBWrapper = [&](InsertPointTy IP) {
    if (IP.getBlock()->end() != IP.getPoint())
      return FiniCB(IP);
    // This must be done otherwise any nested constructs using FinalizeOMPRegion
    // will fail because that function requires the Finalization Basic Block to
    // have a terminator, which is already removed by EmitOMPRegionBody.
    // IP is currently at cancelation block.
    // We need to backtrack to the condition block to fetch
    // the exit block and create a branch from cancelation
    // to exit block.
    IRBuilder<>::InsertPointGuard IPG(Builder);
    Builder.restoreIP(IP);
    auto *CaseBB = IP.getBlock()->getSinglePredecessor();
    auto *CondBB = CaseBB->getSinglePredecessor()->getSinglePredecessor();
    auto *ExitBB = CondBB->getTerminator()->getSuccessor(1);
    Instruction *I = Builder.CreateBr(ExitBB);
    IP = InsertPointTy(I->getParent(), I->getIterator());
    return FiniCB(IP);
  };

  FinalizationStack.push_back({FiniCBWrapper, OMPD_sections, IsCancellable});

  // Each section is emitted as a switch case
  // Each finalization callback is handled from clang.EmitOMPSectionDirective()
  // -> OMP.createSection() which generates the IR for each section
  // Iterate through all sections and emit a switch construct:
  // switch (IV) {
  //   case 0:
  //     <SectionStmt[0]>;
  //     break;
  // ...
  //   case <NumSection> - 1:
  //     <SectionStmt[<NumSection> - 1]>;
  //     break;
  // }
  // ...
  // section_loop.after:
  // <FiniCB>;
  auto LoopBodyGenCB = [&](InsertPointTy CodeGenIP, Value *IndVar) {
    Builder.restoreIP(CodeGenIP);
    BasicBlock *Continue =
        splitBBWithSuffix(Builder, /*CreateBranch=*/false, ".sections.after");
    Function *CurFn = Continue->getParent();
    SwitchInst *SwitchStmt = Builder.CreateSwitch(IndVar, Continue);

    unsigned CaseNumber = 0;
    for (auto SectionCB : SectionCBs) {
      BasicBlock *CaseBB = BasicBlock::Create(
          M.getContext(), "omp_section_loop.body.case", CurFn, Continue);
      SwitchStmt->addCase(Builder.getInt32(CaseNumber), CaseBB);
      Builder.SetInsertPoint(CaseBB);
      BranchInst *CaseEndBr = Builder.CreateBr(Continue);
      SectionCB(InsertPointTy(),
                {CaseEndBr->getParent(), CaseEndBr->getIterator()});
      CaseNumber++;
    }
    // remove the existing terminator from body BB since there can be no
    // terminators after switch/case
  };
  // Loop body ends here
  // LowerBound, UpperBound, and STride for createCanonicalLoop
  Type *I32Ty = Type::getInt32Ty(M.getContext());
  Value *LB = ConstantInt::get(I32Ty, 0);
  Value *UB = ConstantInt::get(I32Ty, SectionCBs.size());
  Value *ST = ConstantInt::get(I32Ty, 1);
  llvm::CanonicalLoopInfo *LoopInfo = createCanonicalLoop(
      Loc, LoopBodyGenCB, LB, UB, ST, true, false, AllocaIP, "section_loop");
  InsertPointTy AfterIP =
      applyStaticWorkshareLoop(Loc.DL, LoopInfo, AllocaIP, !IsNowait);

  // Apply the finalization callback in LoopAfterBB
  auto FiniInfo = FinalizationStack.pop_back_val();
  assert(FiniInfo.DK == OMPD_sections &&
         "Unexpected finalization stack state!");
  if (FinalizeCallbackTy &CB = FiniInfo.FiniCB) {
    Builder.restoreIP(AfterIP);
    BasicBlock *FiniBB =
        splitBBWithSuffix(Builder, /*CreateBranch=*/true, "sections.fini");
    CB(Builder.saveIP());
    AfterIP = {FiniBB, FiniBB->begin()};
  }

  return AfterIP;
}

OpenMPIRBuilder::InsertPointTy
OpenMPIRBuilder::createSection(const LocationDescription &Loc,
                               BodyGenCallbackTy BodyGenCB,
                               FinalizeCallbackTy FiniCB) {
  if (!updateToLocation(Loc))
    return Loc.IP;

  auto FiniCBWrapper = [&](InsertPointTy IP) {
    if (IP.getBlock()->end() != IP.getPoint())
      return FiniCB(IP);
    // This must be done otherwise any nested constructs using FinalizeOMPRegion
    // will fail because that function requires the Finalization Basic Block to
    // have a terminator, which is already removed by EmitOMPRegionBody.
    // IP is currently at cancelation block.
    // We need to backtrack to the condition block to fetch
    // the exit block and create a branch from cancelation
    // to exit block.
    IRBuilder<>::InsertPointGuard IPG(Builder);
    Builder.restoreIP(IP);
    auto *CaseBB = Loc.IP.getBlock();
    auto *CondBB = CaseBB->getSinglePredecessor()->getSinglePredecessor();
    auto *ExitBB = CondBB->getTerminator()->getSuccessor(1);
    Instruction *I = Builder.CreateBr(ExitBB);
    IP = InsertPointTy(I->getParent(), I->getIterator());
    return FiniCB(IP);
  };

  Directive OMPD = Directive::OMPD_sections;
  // Since we are using Finalization Callback here, HasFinalize
  // and IsCancellable have to be true
  return EmitOMPInlinedRegion(OMPD, nullptr, nullptr, BodyGenCB, FiniCBWrapper,
                              /*Conditional*/ false, /*hasFinalize*/ true,
                              /*IsCancellable*/ true);
}

static OpenMPIRBuilder::InsertPointTy getInsertPointAfterInstr(Instruction *I) {
  BasicBlock::iterator IT(I);
  IT++;
  return OpenMPIRBuilder::InsertPointTy(I->getParent(), IT);
}

void OpenMPIRBuilder::emitUsed(StringRef Name,
                               std::vector<WeakTrackingVH> &List) {
  if (List.empty())
    return;

  // Convert List to what ConstantArray needs.
  SmallVector<Constant *, 8> UsedArray;
  UsedArray.resize(List.size());
  for (unsigned I = 0, E = List.size(); I != E; ++I)
    UsedArray[I] = ConstantExpr::getPointerBitCastOrAddrSpaceCast(
        cast<Constant>(&*List[I]), Builder.getPtrTy());

  if (UsedArray.empty())
    return;
  ArrayType *ATy = ArrayType::get(Builder.getPtrTy(), UsedArray.size());

  auto *GV = new GlobalVariable(M, ATy, false, GlobalValue::AppendingLinkage,
                                ConstantArray::get(ATy, UsedArray), Name);

  GV->setSection("llvm.metadata");
}

Value *OpenMPIRBuilder::getGPUThreadID() {
  return Builder.CreateCall(
      getOrCreateRuntimeFunction(M,
                                 OMPRTL___kmpc_get_hardware_thread_id_in_block),
      {});
}

Value *OpenMPIRBuilder::getGPUWarpSize() {
  return Builder.CreateCall(
      getOrCreateRuntimeFunction(M, OMPRTL___kmpc_get_warp_size), {});
}

Value *OpenMPIRBuilder::getNVPTXWarpID() {
  unsigned LaneIDBits = Log2_32(Config.getGridValue().GV_Warp_Size);
  return Builder.CreateAShr(getGPUThreadID(), LaneIDBits, "nvptx_warp_id");
}

Value *OpenMPIRBuilder::getNVPTXLaneID() {
  unsigned LaneIDBits = Log2_32(Config.getGridValue().GV_Warp_Size);
  assert(LaneIDBits < 32 && "Invalid LaneIDBits size in NVPTX device.");
  unsigned LaneIDMask = ~0u >> (32u - LaneIDBits);
  return Builder.CreateAnd(getGPUThreadID(), Builder.getInt32(LaneIDMask),
                           "nvptx_lane_id");
}

Value *OpenMPIRBuilder::castValueToType(InsertPointTy AllocaIP, Value *From,
                                        Type *ToType) {
  Type *FromType = From->getType();
  uint64_t FromSize = M.getDataLayout().getTypeStoreSize(FromType);
  uint64_t ToSize = M.getDataLayout().getTypeStoreSize(ToType);
  assert(FromSize > 0 && "From size must be greater than zero");
  assert(ToSize > 0 && "To size must be greater than zero");
  if (FromType == ToType)
    return From;
  if (FromSize == ToSize)
    return Builder.CreateBitCast(From, ToType);
  if (ToType->isIntegerTy() && FromType->isIntegerTy())
    return Builder.CreateIntCast(From, ToType, /*isSigned*/ true);
  InsertPointTy SaveIP = Builder.saveIP();
  Builder.restoreIP(AllocaIP);
  Value *CastItem = Builder.CreateAlloca(ToType);
  Builder.restoreIP(SaveIP);

  Value *ValCastItem = Builder.CreatePointerBitCastOrAddrSpaceCast(
      CastItem, FromType->getPointerTo());
  Builder.CreateStore(From, ValCastItem);
  return Builder.CreateLoad(ToType, CastItem);
}

Value *OpenMPIRBuilder::createRuntimeShuffleFunction(InsertPointTy AllocaIP,
                                                     Value *Element,
                                                     Type *ElementType,
                                                     Value *Offset) {
  uint64_t Size = M.getDataLayout().getTypeStoreSize(ElementType);
  assert(Size <= 8 && "Unsupported bitwidth in shuffle instruction");

  // Cast all types to 32- or 64-bit values before calling shuffle routines.
  Type *CastTy = Builder.getIntNTy(Size <= 4 ? 32 : 64);
  Value *ElemCast = castValueToType(AllocaIP, Element, CastTy);
  Value *WarpSize =
      Builder.CreateIntCast(getGPUWarpSize(), Builder.getInt16Ty(), true);
  Function *ShuffleFunc = getOrCreateRuntimeFunctionPtr(
      Size <= 4 ? RuntimeFunction::OMPRTL___kmpc_shuffle_int32
                : RuntimeFunction::OMPRTL___kmpc_shuffle_int64);
  Value *WarpSizeCast =
      Builder.CreateIntCast(WarpSize, Builder.getInt16Ty(), /*isSigned=*/true);
  Value *ShuffleCall =
      Builder.CreateCall(ShuffleFunc, {ElemCast, Offset, WarpSizeCast});
  return castValueToType(AllocaIP, ShuffleCall, CastTy);
}

void OpenMPIRBuilder::shuffleAndStore(InsertPointTy AllocaIP, Value *SrcAddr,
                                      Value *DstAddr, Type *ElemType,
                                      Value *Offset, Type *ReductionArrayTy) {
  uint64_t Size = M.getDataLayout().getTypeStoreSize(ElemType);
  // Create the loop over the big sized data.
  // ptr = (void*)Elem;
  // ptrEnd = (void*) Elem + 1;
  // Step = 8;
  // while (ptr + Step < ptrEnd)
  //   shuffle((int64_t)*ptr);
  // Step = 4;
  // while (ptr + Step < ptrEnd)
  //   shuffle((int32_t)*ptr);
  // ...
  Type *IndexTy = Builder.getIndexTy(
      M.getDataLayout(), M.getDataLayout().getDefaultGlobalsAddressSpace());
  Value *ElemPtr = DstAddr;
  Value *Ptr = SrcAddr;
  for (unsigned IntSize = 8; IntSize >= 1; IntSize /= 2) {
    if (Size < IntSize)
      continue;
    Type *IntType = Builder.getIntNTy(IntSize * 8);
    Ptr = Builder.CreatePointerBitCastOrAddrSpaceCast(
        Ptr, IntType->getPointerTo(), Ptr->getName() + ".ascast");
    Value *SrcAddrGEP =
        Builder.CreateGEP(ElemType, SrcAddr, {ConstantInt::get(IndexTy, 1)});
    ElemPtr = Builder.CreatePointerBitCastOrAddrSpaceCast(
        ElemPtr, IntType->getPointerTo(), ElemPtr->getName() + ".ascast");

    Function *CurFunc = Builder.GetInsertBlock()->getParent();
    if ((Size / IntSize) > 1) {
      Value *PtrEnd = Builder.CreatePointerBitCastOrAddrSpaceCast(
          SrcAddrGEP, Builder.getPtrTy());
      BasicBlock *PreCondBB =
          BasicBlock::Create(M.getContext(), ".shuffle.pre_cond");
      BasicBlock *ThenBB = BasicBlock::Create(M.getContext(), ".shuffle.then");
      BasicBlock *ExitBB = BasicBlock::Create(M.getContext(), ".shuffle.exit");
      BasicBlock *CurrentBB = Builder.GetInsertBlock();
      emitBlock(PreCondBB, CurFunc);
      PHINode *PhiSrc =
          Builder.CreatePHI(Ptr->getType(), /*NumReservedValues=*/2);
      PhiSrc->addIncoming(Ptr, CurrentBB);
      PHINode *PhiDest =
          Builder.CreatePHI(ElemPtr->getType(), /*NumReservedValues=*/2);
      PhiDest->addIncoming(ElemPtr, CurrentBB);
      Ptr = PhiSrc;
      ElemPtr = PhiDest;
      Value *PtrDiff = Builder.CreatePtrDiff(
          Builder.getInt8Ty(), PtrEnd,
          Builder.CreatePointerBitCastOrAddrSpaceCast(Ptr, Builder.getPtrTy()));
      Builder.CreateCondBr(
          Builder.CreateICmpSGT(PtrDiff, Builder.getInt64(IntSize - 1)), ThenBB,
          ExitBB);
      emitBlock(ThenBB, CurFunc);
      Value *Res = createRuntimeShuffleFunction(
          AllocaIP,
          Builder.CreateAlignedLoad(
              IntType, Ptr, M.getDataLayout().getPrefTypeAlign(ElemType)),
          IntType, Offset);
      Builder.CreateAlignedStore(Res, ElemPtr,
                                 M.getDataLayout().getPrefTypeAlign(ElemType));
      Value *LocalPtr =
          Builder.CreateGEP(IntType, Ptr, {ConstantInt::get(IndexTy, 1)});
      Value *LocalElemPtr =
          Builder.CreateGEP(IntType, ElemPtr, {ConstantInt::get(IndexTy, 1)});
      PhiSrc->addIncoming(LocalPtr, ThenBB);
      PhiDest->addIncoming(LocalElemPtr, ThenBB);
      emitBranch(PreCondBB);
      emitBlock(ExitBB, CurFunc);
    } else {
      Value *Res = createRuntimeShuffleFunction(
          AllocaIP, Builder.CreateLoad(IntType, Ptr), IntType, Offset);
      if (ElemType->isIntegerTy() && ElemType->getScalarSizeInBits() <
                                         Res->getType()->getScalarSizeInBits())
        Res = Builder.CreateTrunc(Res, ElemType);
      Builder.CreateStore(Res, ElemPtr);
      Ptr = Builder.CreateGEP(IntType, Ptr, {ConstantInt::get(IndexTy, 1)});
      ElemPtr =
          Builder.CreateGEP(IntType, ElemPtr, {ConstantInt::get(IndexTy, 1)});
    }
    Size = Size % IntSize;
  }
}

void OpenMPIRBuilder::emitReductionListCopy(
    InsertPointTy AllocaIP, CopyAction Action, Type *ReductionArrayTy,
    ArrayRef<ReductionInfo> ReductionInfos, Value *SrcBase, Value *DestBase,
    CopyOptionsTy CopyOptions) {
  Type *IndexTy = Builder.getIndexTy(
      M.getDataLayout(), M.getDataLayout().getDefaultGlobalsAddressSpace());
  Value *RemoteLaneOffset = CopyOptions.RemoteLaneOffset;

  // Iterates, element-by-element, through the source Reduce list and
  // make a copy.
  for (auto En : enumerate(ReductionInfos)) {
    const ReductionInfo &RI = En.value();
    Value *SrcElementAddr = nullptr;
    Value *DestElementAddr = nullptr;
    Value *DestElementPtrAddr = nullptr;
    // Should we shuffle in an element from a remote lane?
    bool ShuffleInElement = false;
    // Set to true to update the pointer in the dest Reduce list to a
    // newly created element.
    bool UpdateDestListPtr = false;

    // Step 1.1: Get the address for the src element in the Reduce list.
    Value *SrcElementPtrAddr = Builder.CreateInBoundsGEP(
        ReductionArrayTy, SrcBase,
        {ConstantInt::get(IndexTy, 0), ConstantInt::get(IndexTy, En.index())});
    SrcElementAddr = Builder.CreateLoad(Builder.getPtrTy(), SrcElementPtrAddr);

    // Step 1.2: Create a temporary to store the element in the destination
    // Reduce list.
    DestElementPtrAddr = Builder.CreateInBoundsGEP(
        ReductionArrayTy, DestBase,
        {ConstantInt::get(IndexTy, 0), ConstantInt::get(IndexTy, En.index())});
    switch (Action) {
    case CopyAction::RemoteLaneToThread: {
      InsertPointTy CurIP = Builder.saveIP();
      Builder.restoreIP(AllocaIP);
      AllocaInst *DestAlloca = Builder.CreateAlloca(RI.ElementType, nullptr,
                                                    ".omp.reduction.element");
      DestAlloca->setAlignment(
          M.getDataLayout().getPrefTypeAlign(RI.ElementType));
      DestElementAddr = DestAlloca;
      DestElementAddr =
          Builder.CreateAddrSpaceCast(DestElementAddr, Builder.getPtrTy(),
                                      DestElementAddr->getName() + ".ascast");
      Builder.restoreIP(CurIP);
      ShuffleInElement = true;
      UpdateDestListPtr = true;
      break;
    }
    case CopyAction::ThreadCopy: {
      DestElementAddr =
          Builder.CreateLoad(Builder.getPtrTy(), DestElementPtrAddr);
      break;
    }
    }

    // Now that all active lanes have read the element in the
    // Reduce list, shuffle over the value from the remote lane.
    if (ShuffleInElement) {
      shuffleAndStore(AllocaIP, SrcElementAddr, DestElementAddr, RI.ElementType,
                      RemoteLaneOffset, ReductionArrayTy);
    } else {
      switch (RI.EvaluationKind) {
      case EvaluationKindTy::Scalar: {
        Value *Elem = Builder.CreateLoad(RI.ElementType, SrcElementAddr);
        // Store the source element value to the dest element address.
        Builder.CreateStore(Elem, DestElementAddr);
        break;
      }
      case EvaluationKindTy::Complex: {
        Value *SrcRealPtr = Builder.CreateConstInBoundsGEP2_32(
            RI.ElementType, SrcElementAddr, 0, 0, ".realp");
        Value *SrcReal = Builder.CreateLoad(
            RI.ElementType->getStructElementType(0), SrcRealPtr, ".real");
        Value *SrcImgPtr = Builder.CreateConstInBoundsGEP2_32(
            RI.ElementType, SrcElementAddr, 0, 1, ".imagp");
        Value *SrcImg = Builder.CreateLoad(
            RI.ElementType->getStructElementType(1), SrcImgPtr, ".imag");

        Value *DestRealPtr = Builder.CreateConstInBoundsGEP2_32(
            RI.ElementType, DestElementAddr, 0, 0, ".realp");
        Value *DestImgPtr = Builder.CreateConstInBoundsGEP2_32(
            RI.ElementType, DestElementAddr, 0, 1, ".imagp");
        Builder.CreateStore(SrcReal, DestRealPtr);
        Builder.CreateStore(SrcImg, DestImgPtr);
        break;
      }
      case EvaluationKindTy::Aggregate: {
        Value *SizeVal = Builder.getInt64(
            M.getDataLayout().getTypeStoreSize(RI.ElementType));
        Builder.CreateMemCpy(
            DestElementAddr, M.getDataLayout().getPrefTypeAlign(RI.ElementType),
            SrcElementAddr, M.getDataLayout().getPrefTypeAlign(RI.ElementType),
            SizeVal, false);
        break;
      }
      };
    }

    // Step 3.1: Modify reference in dest Reduce list as needed.
    // Modifying the reference in Reduce list to point to the newly
    // created element.  The element is live in the current function
    // scope and that of functions it invokes (i.e., reduce_function).
    // RemoteReduceData[i] = (void*)&RemoteElem
    if (UpdateDestListPtr) {
      Value *CastDestAddr = Builder.CreatePointerBitCastOrAddrSpaceCast(
          DestElementAddr, Builder.getPtrTy(),
          DestElementAddr->getName() + ".ascast");
      Builder.CreateStore(CastDestAddr, DestElementPtrAddr);
    }
  }
}

Function *OpenMPIRBuilder::emitInterWarpCopyFunction(
    const LocationDescription &Loc, ArrayRef<ReductionInfo> ReductionInfos,
    AttributeList FuncAttrs) {
  InsertPointTy SavedIP = Builder.saveIP();
  LLVMContext &Ctx = M.getContext();
  FunctionType *FuncTy = FunctionType::get(
      Builder.getVoidTy(), {Builder.getPtrTy(), Builder.getInt32Ty()},
      /* IsVarArg */ false);
  Function *WcFunc =
      Function::Create(FuncTy, GlobalVariable::InternalLinkage,
                       "_omp_reduction_inter_warp_copy_func", &M);
  WcFunc->setAttributes(FuncAttrs);
  WcFunc->addParamAttr(0, Attribute::NoUndef);
  WcFunc->addParamAttr(1, Attribute::NoUndef);
  BasicBlock *EntryBB = BasicBlock::Create(M.getContext(), "entry", WcFunc);
  Builder.SetInsertPoint(EntryBB);

  // ReduceList: thread local Reduce list.
  // At the stage of the computation when this function is called, partially
  // aggregated values reside in the first lane of every active warp.
  Argument *ReduceListArg = WcFunc->getArg(0);
  // NumWarps: number of warps active in the parallel region.  This could
  // be smaller than 32 (max warps in a CTA) for partial block reduction.
  Argument *NumWarpsArg = WcFunc->getArg(1);

  // This array is used as a medium to transfer, one reduce element at a time,
  // the data from the first lane of every warp to lanes in the first warp
  // in order to perform the final step of a reduction in a parallel region
  // (reduction across warps).  The array is placed in NVPTX __shared__ memory
  // for reduced latency, as well as to have a distinct copy for concurrently
  // executing target regions.  The array is declared with common linkage so
  // as to be shared across compilation units.
  StringRef TransferMediumName =
      "__openmp_nvptx_data_transfer_temporary_storage";
  GlobalVariable *TransferMedium = M.getGlobalVariable(TransferMediumName);
  unsigned WarpSize = Config.getGridValue().GV_Warp_Size;
  ArrayType *ArrayTy = ArrayType::get(Builder.getInt32Ty(), WarpSize);
  if (!TransferMedium) {
    TransferMedium = new GlobalVariable(
        M, ArrayTy, /*isConstant=*/false, GlobalVariable::WeakAnyLinkage,
        UndefValue::get(ArrayTy), TransferMediumName,
        /*InsertBefore=*/nullptr, GlobalVariable::NotThreadLocal,
        /*AddressSpace=*/3);
  }

  uint32_t SrcLocStrSize;
  Constant *SrcLocStr = getOrCreateSrcLocStr(Loc, SrcLocStrSize);

  // Get the CUDA thread id of the current OpenMP thread on the GPU.
  Value *GPUThreadID = getGPUThreadID();
  // nvptx_lane_id = nvptx_id % warpsize
  Value *LaneID = getNVPTXLaneID();
  // nvptx_warp_id = nvptx_id / warpsize
  Value *WarpID = getNVPTXWarpID();

  InsertPointTy AllocaIP =
      InsertPointTy(Builder.GetInsertBlock(),
                    Builder.GetInsertBlock()->getFirstInsertionPt());
  Type *Arg0Type = ReduceListArg->getType();
  Type *Arg1Type = NumWarpsArg->getType();
  Builder.restoreIP(AllocaIP);
  AllocaInst *ReduceListAlloca = Builder.CreateAlloca(
      Arg0Type, nullptr, ReduceListArg->getName() + ".addr");
  AllocaInst *NumWarpsAlloca =
      Builder.CreateAlloca(Arg1Type, nullptr, NumWarpsArg->getName() + ".addr");
  Value *ThreadID =
      getOrCreateThreadID(getOrCreateIdent(SrcLocStr, SrcLocStrSize));
  Value *ReduceListAddrCast = Builder.CreatePointerBitCastOrAddrSpaceCast(
      ReduceListAlloca, Arg0Type, ReduceListAlloca->getName() + ".ascast");
  Value *NumWarpsAddrCast = Builder.CreatePointerBitCastOrAddrSpaceCast(
      NumWarpsAlloca, Arg1Type->getPointerTo(),
      NumWarpsAlloca->getName() + ".ascast");
  Builder.CreateStore(ReduceListArg, ReduceListAddrCast);
  Builder.CreateStore(NumWarpsArg, NumWarpsAddrCast);
  AllocaIP = getInsertPointAfterInstr(NumWarpsAlloca);
  InsertPointTy CodeGenIP =
      getInsertPointAfterInstr(&Builder.GetInsertBlock()->back());
  Builder.restoreIP(CodeGenIP);

  Value *ReduceList =
      Builder.CreateLoad(Builder.getPtrTy(), ReduceListAddrCast);

  for (auto En : enumerate(ReductionInfos)) {
    //
    // Warp master copies reduce element to transfer medium in __shared__
    // memory.
    //
    const ReductionInfo &RI = En.value();
    unsigned RealTySize = M.getDataLayout().getTypeAllocSize(RI.ElementType);
    for (unsigned TySize = 4; TySize > 0 && RealTySize > 0; TySize /= 2) {
      Type *CType = Builder.getIntNTy(TySize * 8);

      unsigned NumIters = RealTySize / TySize;
      if (NumIters == 0)
        continue;
      Value *Cnt = nullptr;
      Value *CntAddr = nullptr;
      BasicBlock *PrecondBB = nullptr;
      BasicBlock *ExitBB = nullptr;
      if (NumIters > 1) {
        CodeGenIP = Builder.saveIP();
        Builder.restoreIP(AllocaIP);
        CntAddr =
            Builder.CreateAlloca(Builder.getInt32Ty(), nullptr, ".cnt.addr");

        CntAddr = Builder.CreateAddrSpaceCast(CntAddr, Builder.getPtrTy(),
                                              CntAddr->getName() + ".ascast");
        Builder.restoreIP(CodeGenIP);
        Builder.CreateStore(Constant::getNullValue(Builder.getInt32Ty()),
                            CntAddr,
                            /*Volatile=*/false);
        PrecondBB = BasicBlock::Create(Ctx, "precond");
        ExitBB = BasicBlock::Create(Ctx, "exit");
        BasicBlock *BodyBB = BasicBlock::Create(Ctx, "body");
        emitBlock(PrecondBB, Builder.GetInsertBlock()->getParent());
        Cnt = Builder.CreateLoad(Builder.getInt32Ty(), CntAddr,
                                 /*Volatile=*/false);
        Value *Cmp = Builder.CreateICmpULT(
            Cnt, ConstantInt::get(Builder.getInt32Ty(), NumIters));
        Builder.CreateCondBr(Cmp, BodyBB, ExitBB);
        emitBlock(BodyBB, Builder.GetInsertBlock()->getParent());
      }

      // kmpc_barrier.
      createBarrier(LocationDescription(Builder.saveIP(), Loc.DL),
                    omp::Directive::OMPD_unknown,
                    /* ForceSimpleCall */ false,
                    /* CheckCancelFlag */ true, ThreadID);
      BasicBlock *ThenBB = BasicBlock::Create(Ctx, "then");
      BasicBlock *ElseBB = BasicBlock::Create(Ctx, "else");
      BasicBlock *MergeBB = BasicBlock::Create(Ctx, "ifcont");

      // if (lane_id  == 0)
      Value *IsWarpMaster = Builder.CreateIsNull(LaneID, "warp_master");
      Builder.CreateCondBr(IsWarpMaster, ThenBB, ElseBB);
      emitBlock(ThenBB, Builder.GetInsertBlock()->getParent());

      // Reduce element = LocalReduceList[i]
      auto *RedListArrayTy =
          ArrayType::get(Builder.getPtrTy(), ReductionInfos.size());
      Type *IndexTy = Builder.getIndexTy(
          M.getDataLayout(), M.getDataLayout().getDefaultGlobalsAddressSpace());
      Value *ElemPtrPtr =
          Builder.CreateInBoundsGEP(RedListArrayTy, ReduceList,
                                    {ConstantInt::get(IndexTy, 0),
                                     ConstantInt::get(IndexTy, En.index())});
      // elemptr = ((CopyType*)(elemptrptr)) + I
      Value *ElemPtr = Builder.CreateLoad(Builder.getPtrTy(), ElemPtrPtr);
      if (NumIters > 1)
        ElemPtr = Builder.CreateGEP(Builder.getInt32Ty(), ElemPtr, Cnt);

      // Get pointer to location in transfer medium.
      // MediumPtr = &medium[warp_id]
      Value *MediumPtr = Builder.CreateInBoundsGEP(
          ArrayTy, TransferMedium, {Builder.getInt64(0), WarpID});
      // elem = *elemptr
      //*MediumPtr = elem
      Value *Elem = Builder.CreateLoad(CType, ElemPtr);
      // Store the source element value to the dest element address.
      Builder.CreateStore(Elem, MediumPtr,
                          /*IsVolatile*/ true);
      Builder.CreateBr(MergeBB);

      // else
      emitBlock(ElseBB, Builder.GetInsertBlock()->getParent());
      Builder.CreateBr(MergeBB);

      // endif
      emitBlock(MergeBB, Builder.GetInsertBlock()->getParent());
      createBarrier(LocationDescription(Builder.saveIP(), Loc.DL),
                    omp::Directive::OMPD_unknown,
                    /* ForceSimpleCall */ false,
                    /* CheckCancelFlag */ true, ThreadID);

      // Warp 0 copies reduce element from transfer medium
      BasicBlock *W0ThenBB = BasicBlock::Create(Ctx, "then");
      BasicBlock *W0ElseBB = BasicBlock::Create(Ctx, "else");
      BasicBlock *W0MergeBB = BasicBlock::Create(Ctx, "ifcont");

      Value *NumWarpsVal =
          Builder.CreateLoad(Builder.getInt32Ty(), NumWarpsAddrCast);
      // Up to 32 threads in warp 0 are active.
      Value *IsActiveThread =
          Builder.CreateICmpULT(GPUThreadID, NumWarpsVal, "is_active_thread");
      Builder.CreateCondBr(IsActiveThread, W0ThenBB, W0ElseBB);

      emitBlock(W0ThenBB, Builder.GetInsertBlock()->getParent());

      // SecMediumPtr = &medium[tid]
      // SrcMediumVal = *SrcMediumPtr
      Value *SrcMediumPtrVal = Builder.CreateInBoundsGEP(
          ArrayTy, TransferMedium, {Builder.getInt64(0), GPUThreadID});
      // TargetElemPtr = (CopyType*)(SrcDataAddr[i]) + I
      Value *TargetElemPtrPtr =
          Builder.CreateInBoundsGEP(RedListArrayTy, ReduceList,
                                    {ConstantInt::get(IndexTy, 0),
                                     ConstantInt::get(IndexTy, En.index())});
      Value *TargetElemPtrVal =
          Builder.CreateLoad(Builder.getPtrTy(), TargetElemPtrPtr);
      Value *TargetElemPtr = TargetElemPtrVal;
      if (NumIters > 1)
        TargetElemPtr =
            Builder.CreateGEP(Builder.getInt32Ty(), TargetElemPtr, Cnt);

      // *TargetElemPtr = SrcMediumVal;
      Value *SrcMediumValue =
          Builder.CreateLoad(CType, SrcMediumPtrVal, /*IsVolatile*/ true);
      Builder.CreateStore(SrcMediumValue, TargetElemPtr);
      Builder.CreateBr(W0MergeBB);

      emitBlock(W0ElseBB, Builder.GetInsertBlock()->getParent());
      Builder.CreateBr(W0MergeBB);

      emitBlock(W0MergeBB, Builder.GetInsertBlock()->getParent());

      if (NumIters > 1) {
        Cnt = Builder.CreateNSWAdd(
            Cnt, ConstantInt::get(Builder.getInt32Ty(), /*V=*/1));
        Builder.CreateStore(Cnt, CntAddr, /*Volatile=*/false);

        auto *CurFn = Builder.GetInsertBlock()->getParent();
        emitBranch(PrecondBB);
        emitBlock(ExitBB, CurFn);
      }
      RealTySize %= TySize;
    }
  }

  Builder.CreateRetVoid();
  Builder.restoreIP(SavedIP);

  return WcFunc;
}

Function *OpenMPIRBuilder::emitShuffleAndReduceFunction(
    ArrayRef<ReductionInfo> ReductionInfos, Function *ReduceFn,
    AttributeList FuncAttrs) {
  LLVMContext &Ctx = M.getContext();
  FunctionType *FuncTy =
      FunctionType::get(Builder.getVoidTy(),
                        {Builder.getPtrTy(), Builder.getInt16Ty(),
                         Builder.getInt16Ty(), Builder.getInt16Ty()},
                        /* IsVarArg */ false);
  Function *SarFunc =
      Function::Create(FuncTy, GlobalVariable::InternalLinkage,
                       "_omp_reduction_shuffle_and_reduce_func", &M);
  SarFunc->setAttributes(FuncAttrs);
  SarFunc->addParamAttr(0, Attribute::NoUndef);
  SarFunc->addParamAttr(1, Attribute::NoUndef);
  SarFunc->addParamAttr(2, Attribute::NoUndef);
  SarFunc->addParamAttr(3, Attribute::NoUndef);
  SarFunc->addParamAttr(1, Attribute::SExt);
  SarFunc->addParamAttr(2, Attribute::SExt);
  SarFunc->addParamAttr(3, Attribute::SExt);
  BasicBlock *EntryBB = BasicBlock::Create(M.getContext(), "entry", SarFunc);
  Builder.SetInsertPoint(EntryBB);

  // Thread local Reduce list used to host the values of data to be reduced.
  Argument *ReduceListArg = SarFunc->getArg(0);
  // Current lane id; could be logical.
  Argument *LaneIDArg = SarFunc->getArg(1);
  // Offset of the remote source lane relative to the current lane.
  Argument *RemoteLaneOffsetArg = SarFunc->getArg(2);
  // Algorithm version.  This is expected to be known at compile time.
  Argument *AlgoVerArg = SarFunc->getArg(3);

  Type *ReduceListArgType = ReduceListArg->getType();
  Type *LaneIDArgType = LaneIDArg->getType();
  Type *LaneIDArgPtrType = LaneIDArg->getType()->getPointerTo();
  Value *ReduceListAlloca = Builder.CreateAlloca(
      ReduceListArgType, nullptr, ReduceListArg->getName() + ".addr");
  Value *LaneIdAlloca = Builder.CreateAlloca(LaneIDArgType, nullptr,
                                             LaneIDArg->getName() + ".addr");
  Value *RemoteLaneOffsetAlloca = Builder.CreateAlloca(
      LaneIDArgType, nullptr, RemoteLaneOffsetArg->getName() + ".addr");
  Value *AlgoVerAlloca = Builder.CreateAlloca(LaneIDArgType, nullptr,
                                              AlgoVerArg->getName() + ".addr");
  ArrayType *RedListArrayTy =
      ArrayType::get(Builder.getPtrTy(), ReductionInfos.size());

  // Create a local thread-private variable to host the Reduce list
  // from a remote lane.
  Instruction *RemoteReductionListAlloca = Builder.CreateAlloca(
      RedListArrayTy, nullptr, ".omp.reduction.remote_reduce_list");

  Value *ReduceListAddrCast = Builder.CreatePointerBitCastOrAddrSpaceCast(
      ReduceListAlloca, ReduceListArgType,
      ReduceListAlloca->getName() + ".ascast");
  Value *LaneIdAddrCast = Builder.CreatePointerBitCastOrAddrSpaceCast(
      LaneIdAlloca, LaneIDArgPtrType, LaneIdAlloca->getName() + ".ascast");
  Value *RemoteLaneOffsetAddrCast = Builder.CreatePointerBitCastOrAddrSpaceCast(
      RemoteLaneOffsetAlloca, LaneIDArgPtrType,
      RemoteLaneOffsetAlloca->getName() + ".ascast");
  Value *AlgoVerAddrCast = Builder.CreatePointerBitCastOrAddrSpaceCast(
      AlgoVerAlloca, LaneIDArgPtrType, AlgoVerAlloca->getName() + ".ascast");
  Value *RemoteListAddrCast = Builder.CreatePointerBitCastOrAddrSpaceCast(
      RemoteReductionListAlloca, Builder.getPtrTy(),
      RemoteReductionListAlloca->getName() + ".ascast");

  Builder.CreateStore(ReduceListArg, ReduceListAddrCast);
  Builder.CreateStore(LaneIDArg, LaneIdAddrCast);
  Builder.CreateStore(RemoteLaneOffsetArg, RemoteLaneOffsetAddrCast);
  Builder.CreateStore(AlgoVerArg, AlgoVerAddrCast);

  Value *ReduceList = Builder.CreateLoad(ReduceListArgType, ReduceListAddrCast);
  Value *LaneId = Builder.CreateLoad(LaneIDArgType, LaneIdAddrCast);
  Value *RemoteLaneOffset =
      Builder.CreateLoad(LaneIDArgType, RemoteLaneOffsetAddrCast);
  Value *AlgoVer = Builder.CreateLoad(LaneIDArgType, AlgoVerAddrCast);

  InsertPointTy AllocaIP = getInsertPointAfterInstr(RemoteReductionListAlloca);

  // This loop iterates through the list of reduce elements and copies,
  // element by element, from a remote lane in the warp to RemoteReduceList,
  // hosted on the thread's stack.
  emitReductionListCopy(
      AllocaIP, CopyAction::RemoteLaneToThread, RedListArrayTy, ReductionInfos,
      ReduceList, RemoteListAddrCast, {RemoteLaneOffset, nullptr, nullptr});

  // The actions to be performed on the Remote Reduce list is dependent
  // on the algorithm version.
  //
  //  if (AlgoVer==0) || (AlgoVer==1 && (LaneId < Offset)) || (AlgoVer==2 &&
  //  LaneId % 2 == 0 && Offset > 0):
  //    do the reduction value aggregation
  //
  //  The thread local variable Reduce list is mutated in place to host the
  //  reduced data, which is the aggregated value produced from local and
  //  remote lanes.
  //
  //  Note that AlgoVer is expected to be a constant integer known at compile
  //  time.
  //  When AlgoVer==0, the first conjunction evaluates to true, making
  //    the entire predicate true during compile time.
  //  When AlgoVer==1, the second conjunction has only the second part to be
  //    evaluated during runtime.  Other conjunctions evaluates to false
  //    during compile time.
  //  When AlgoVer==2, the third conjunction has only the second part to be
  //    evaluated during runtime.  Other conjunctions evaluates to false
  //    during compile time.
  Value *CondAlgo0 = Builder.CreateIsNull(AlgoVer);
  Value *Algo1 = Builder.CreateICmpEQ(AlgoVer, Builder.getInt16(1));
  Value *LaneComp = Builder.CreateICmpULT(LaneId, RemoteLaneOffset);
  Value *CondAlgo1 = Builder.CreateAnd(Algo1, LaneComp);
  Value *Algo2 = Builder.CreateICmpEQ(AlgoVer, Builder.getInt16(2));
  Value *LaneIdAnd1 = Builder.CreateAnd(LaneId, Builder.getInt16(1));
  Value *LaneIdComp = Builder.CreateIsNull(LaneIdAnd1);
  Value *Algo2AndLaneIdComp = Builder.CreateAnd(Algo2, LaneIdComp);
  Value *RemoteOffsetComp =
      Builder.CreateICmpSGT(RemoteLaneOffset, Builder.getInt16(0));
  Value *CondAlgo2 = Builder.CreateAnd(Algo2AndLaneIdComp, RemoteOffsetComp);
  Value *CA0OrCA1 = Builder.CreateOr(CondAlgo0, CondAlgo1);
  Value *CondReduce = Builder.CreateOr(CA0OrCA1, CondAlgo2);

  BasicBlock *ThenBB = BasicBlock::Create(Ctx, "then");
  BasicBlock *ElseBB = BasicBlock::Create(Ctx, "else");
  BasicBlock *MergeBB = BasicBlock::Create(Ctx, "ifcont");

  Builder.CreateCondBr(CondReduce, ThenBB, ElseBB);
  emitBlock(ThenBB, Builder.GetInsertBlock()->getParent());
  // reduce_function(LocalReduceList, RemoteReduceList)
  Value *LocalReduceListPtr = Builder.CreatePointerBitCastOrAddrSpaceCast(
      ReduceList, Builder.getPtrTy());
  Value *RemoteReduceListPtr = Builder.CreatePointerBitCastOrAddrSpaceCast(
      RemoteListAddrCast, Builder.getPtrTy());
  Builder.CreateCall(ReduceFn, {LocalReduceListPtr, RemoteReduceListPtr})
      ->addFnAttr(Attribute::NoUnwind);
  Builder.CreateBr(MergeBB);

  emitBlock(ElseBB, Builder.GetInsertBlock()->getParent());
  Builder.CreateBr(MergeBB);

  emitBlock(MergeBB, Builder.GetInsertBlock()->getParent());

  // if (AlgoVer==1 && (LaneId >= Offset)) copy Remote Reduce list to local
  // Reduce list.
  Algo1 = Builder.CreateICmpEQ(AlgoVer, Builder.getInt16(1));
  Value *LaneIdGtOffset = Builder.CreateICmpUGE(LaneId, RemoteLaneOffset);
  Value *CondCopy = Builder.CreateAnd(Algo1, LaneIdGtOffset);

  BasicBlock *CpyThenBB = BasicBlock::Create(Ctx, "then");
  BasicBlock *CpyElseBB = BasicBlock::Create(Ctx, "else");
  BasicBlock *CpyMergeBB = BasicBlock::Create(Ctx, "ifcont");
  Builder.CreateCondBr(CondCopy, CpyThenBB, CpyElseBB);

  emitBlock(CpyThenBB, Builder.GetInsertBlock()->getParent());
  emitReductionListCopy(AllocaIP, CopyAction::ThreadCopy, RedListArrayTy,
                        ReductionInfos, RemoteListAddrCast, ReduceList);
  Builder.CreateBr(CpyMergeBB);

  emitBlock(CpyElseBB, Builder.GetInsertBlock()->getParent());
  Builder.CreateBr(CpyMergeBB);

  emitBlock(CpyMergeBB, Builder.GetInsertBlock()->getParent());

  Builder.CreateRetVoid();

  return SarFunc;
}

Function *OpenMPIRBuilder::emitListToGlobalCopyFunction(
    ArrayRef<ReductionInfo> ReductionInfos, Type *ReductionsBufferTy,
    AttributeList FuncAttrs) {
  OpenMPIRBuilder::InsertPointTy OldIP = Builder.saveIP();
  LLVMContext &Ctx = M.getContext();
  FunctionType *FuncTy = FunctionType::get(
      Builder.getVoidTy(),
      {Builder.getPtrTy(), Builder.getInt32Ty(), Builder.getPtrTy()},
      /* IsVarArg */ false);
  Function *LtGCFunc =
      Function::Create(FuncTy, GlobalVariable::InternalLinkage,
                       "_omp_reduction_list_to_global_copy_func", &M);
  LtGCFunc->setAttributes(FuncAttrs);
  LtGCFunc->addParamAttr(0, Attribute::NoUndef);
  LtGCFunc->addParamAttr(1, Attribute::NoUndef);
  LtGCFunc->addParamAttr(2, Attribute::NoUndef);

  BasicBlock *EntryBlock = BasicBlock::Create(Ctx, "entry", LtGCFunc);
  Builder.SetInsertPoint(EntryBlock);

  // Buffer: global reduction buffer.
  Argument *BufferArg = LtGCFunc->getArg(0);
  // Idx: index of the buffer.
  Argument *IdxArg = LtGCFunc->getArg(1);
  // ReduceList: thread local Reduce list.
  Argument *ReduceListArg = LtGCFunc->getArg(2);

  Value *BufferArgAlloca = Builder.CreateAlloca(Builder.getPtrTy(), nullptr,
                                                BufferArg->getName() + ".addr");
  Value *IdxArgAlloca = Builder.CreateAlloca(Builder.getInt32Ty(), nullptr,
                                             IdxArg->getName() + ".addr");
  Value *ReduceListArgAlloca = Builder.CreateAlloca(
      Builder.getPtrTy(), nullptr, ReduceListArg->getName() + ".addr");
  Value *BufferArgAddrCast = Builder.CreatePointerBitCastOrAddrSpaceCast(
      BufferArgAlloca, Builder.getPtrTy(),
      BufferArgAlloca->getName() + ".ascast");
  Value *IdxArgAddrCast = Builder.CreatePointerBitCastOrAddrSpaceCast(
      IdxArgAlloca, Builder.getPtrTy(), IdxArgAlloca->getName() + ".ascast");
  Value *ReduceListArgAddrCast = Builder.CreatePointerBitCastOrAddrSpaceCast(
      ReduceListArgAlloca, Builder.getPtrTy(),
      ReduceListArgAlloca->getName() + ".ascast");

  Builder.CreateStore(BufferArg, BufferArgAddrCast);
  Builder.CreateStore(IdxArg, IdxArgAddrCast);
  Builder.CreateStore(ReduceListArg, ReduceListArgAddrCast);

  Value *LocalReduceList =
      Builder.CreateLoad(Builder.getPtrTy(), ReduceListArgAddrCast);
  Value *BufferArgVal =
      Builder.CreateLoad(Builder.getPtrTy(), BufferArgAddrCast);
  Value *Idxs[] = {Builder.CreateLoad(Builder.getInt32Ty(), IdxArgAddrCast)};
  Type *IndexTy = Builder.getIndexTy(
      M.getDataLayout(), M.getDataLayout().getDefaultGlobalsAddressSpace());
  for (auto En : enumerate(ReductionInfos)) {
    const ReductionInfo &RI = En.value();
    auto *RedListArrayTy =
        ArrayType::get(Builder.getPtrTy(), ReductionInfos.size());
    // Reduce element = LocalReduceList[i]
    Value *ElemPtrPtr = Builder.CreateInBoundsGEP(
        RedListArrayTy, LocalReduceList,
        {ConstantInt::get(IndexTy, 0), ConstantInt::get(IndexTy, En.index())});
    // elemptr = ((CopyType*)(elemptrptr)) + I
    Value *ElemPtr = Builder.CreateLoad(Builder.getPtrTy(), ElemPtrPtr);

    // Global = Buffer.VD[Idx];
    Value *BufferVD =
        Builder.CreateInBoundsGEP(ReductionsBufferTy, BufferArgVal, Idxs);
    Value *GlobVal = Builder.CreateConstInBoundsGEP2_32(
        ReductionsBufferTy, BufferVD, 0, En.index(), "sum");

    switch (RI.EvaluationKind) {
    case EvaluationKindTy::Scalar: {
      Value *TargetElement = Builder.CreateLoad(RI.ElementType, ElemPtr);
      Builder.CreateStore(TargetElement, GlobVal);
      break;
    }
    case EvaluationKindTy::Complex: {
      Value *SrcRealPtr = Builder.CreateConstInBoundsGEP2_32(
          RI.ElementType, ElemPtr, 0, 0, ".realp");
      Value *SrcReal = Builder.CreateLoad(
          RI.ElementType->getStructElementType(0), SrcRealPtr, ".real");
      Value *SrcImgPtr = Builder.CreateConstInBoundsGEP2_32(
          RI.ElementType, ElemPtr, 0, 1, ".imagp");
      Value *SrcImg = Builder.CreateLoad(
          RI.ElementType->getStructElementType(1), SrcImgPtr, ".imag");

      Value *DestRealPtr = Builder.CreateConstInBoundsGEP2_32(
          RI.ElementType, GlobVal, 0, 0, ".realp");
      Value *DestImgPtr = Builder.CreateConstInBoundsGEP2_32(
          RI.ElementType, GlobVal, 0, 1, ".imagp");
      Builder.CreateStore(SrcReal, DestRealPtr);
      Builder.CreateStore(SrcImg, DestImgPtr);
      break;
    }
    case EvaluationKindTy::Aggregate: {
      Value *SizeVal =
          Builder.getInt64(M.getDataLayout().getTypeStoreSize(RI.ElementType));
      Builder.CreateMemCpy(
          GlobVal, M.getDataLayout().getPrefTypeAlign(RI.ElementType), ElemPtr,
          M.getDataLayout().getPrefTypeAlign(RI.ElementType), SizeVal, false);
      break;
    }
    }
  }

  Builder.CreateRetVoid();
  Builder.restoreIP(OldIP);
  return LtGCFunc;
}

Function *OpenMPIRBuilder::emitListToGlobalReduceFunction(
    ArrayRef<ReductionInfo> ReductionInfos, Function *ReduceFn,
    Type *ReductionsBufferTy, AttributeList FuncAttrs) {
  OpenMPIRBuilder::InsertPointTy OldIP = Builder.saveIP();
  LLVMContext &Ctx = M.getContext();
  FunctionType *FuncTy = FunctionType::get(
      Builder.getVoidTy(),
      {Builder.getPtrTy(), Builder.getInt32Ty(), Builder.getPtrTy()},
      /* IsVarArg */ false);
  Function *LtGRFunc =
      Function::Create(FuncTy, GlobalVariable::InternalLinkage,
                       "_omp_reduction_list_to_global_reduce_func", &M);
  LtGRFunc->setAttributes(FuncAttrs);
  LtGRFunc->addParamAttr(0, Attribute::NoUndef);
  LtGRFunc->addParamAttr(1, Attribute::NoUndef);
  LtGRFunc->addParamAttr(2, Attribute::NoUndef);

  BasicBlock *EntryBlock = BasicBlock::Create(Ctx, "entry", LtGRFunc);
  Builder.SetInsertPoint(EntryBlock);

  // Buffer: global reduction buffer.
  Argument *BufferArg = LtGRFunc->getArg(0);
  // Idx: index of the buffer.
  Argument *IdxArg = LtGRFunc->getArg(1);
  // ReduceList: thread local Reduce list.
  Argument *ReduceListArg = LtGRFunc->getArg(2);

  Value *BufferArgAlloca = Builder.CreateAlloca(Builder.getPtrTy(), nullptr,
                                                BufferArg->getName() + ".addr");
  Value *IdxArgAlloca = Builder.CreateAlloca(Builder.getInt32Ty(), nullptr,
                                             IdxArg->getName() + ".addr");
  Value *ReduceListArgAlloca = Builder.CreateAlloca(
      Builder.getPtrTy(), nullptr, ReduceListArg->getName() + ".addr");
  auto *RedListArrayTy =
      ArrayType::get(Builder.getPtrTy(), ReductionInfos.size());

  // 1. Build a list of reduction variables.
  // void *RedList[<n>] = {<ReductionVars>[0], ..., <ReductionVars>[<n>-1]};
  Value *LocalReduceList =
      Builder.CreateAlloca(RedListArrayTy, nullptr, ".omp.reduction.red_list");

  Value *BufferArgAddrCast = Builder.CreatePointerBitCastOrAddrSpaceCast(
      BufferArgAlloca, Builder.getPtrTy(),
      BufferArgAlloca->getName() + ".ascast");
  Value *IdxArgAddrCast = Builder.CreatePointerBitCastOrAddrSpaceCast(
      IdxArgAlloca, Builder.getPtrTy(), IdxArgAlloca->getName() + ".ascast");
  Value *ReduceListArgAddrCast = Builder.CreatePointerBitCastOrAddrSpaceCast(
      ReduceListArgAlloca, Builder.getPtrTy(),
      ReduceListArgAlloca->getName() + ".ascast");
  Value *LocalReduceListAddrCast = Builder.CreatePointerBitCastOrAddrSpaceCast(
      LocalReduceList, Builder.getPtrTy(),
      LocalReduceList->getName() + ".ascast");

  Builder.CreateStore(BufferArg, BufferArgAddrCast);
  Builder.CreateStore(IdxArg, IdxArgAddrCast);
  Builder.CreateStore(ReduceListArg, ReduceListArgAddrCast);

  Value *BufferVal = Builder.CreateLoad(Builder.getPtrTy(), BufferArgAddrCast);
  Value *Idxs[] = {Builder.CreateLoad(Builder.getInt32Ty(), IdxArgAddrCast)};
  Type *IndexTy = Builder.getIndexTy(
      M.getDataLayout(), M.getDataLayout().getDefaultGlobalsAddressSpace());
  for (auto En : enumerate(ReductionInfos)) {
    Value *TargetElementPtrPtr = Builder.CreateInBoundsGEP(
        RedListArrayTy, LocalReduceListAddrCast,
        {ConstantInt::get(IndexTy, 0), ConstantInt::get(IndexTy, En.index())});
    Value *BufferVD =
        Builder.CreateInBoundsGEP(ReductionsBufferTy, BufferVal, Idxs);
    // Global = Buffer.VD[Idx];
    Value *GlobValPtr = Builder.CreateConstInBoundsGEP2_32(
        ReductionsBufferTy, BufferVD, 0, En.index(), "sum");
    Builder.CreateStore(GlobValPtr, TargetElementPtrPtr);
  }

  // Call reduce_function(GlobalReduceList, ReduceList)
  Value *ReduceList =
      Builder.CreateLoad(Builder.getPtrTy(), ReduceListArgAddrCast);
  Builder.CreateCall(ReduceFn, {LocalReduceListAddrCast, ReduceList})
      ->addFnAttr(Attribute::NoUnwind);
  Builder.CreateRetVoid();
  Builder.restoreIP(OldIP);
  return LtGRFunc;
}

Function *OpenMPIRBuilder::emitGlobalToListCopyFunction(
    ArrayRef<ReductionInfo> ReductionInfos, Type *ReductionsBufferTy,
    AttributeList FuncAttrs) {
  OpenMPIRBuilder::InsertPointTy OldIP = Builder.saveIP();
  LLVMContext &Ctx = M.getContext();
  FunctionType *FuncTy = FunctionType::get(
      Builder.getVoidTy(),
      {Builder.getPtrTy(), Builder.getInt32Ty(), Builder.getPtrTy()},
      /* IsVarArg */ false);
  Function *LtGCFunc =
      Function::Create(FuncTy, GlobalVariable::InternalLinkage,
                       "_omp_reduction_global_to_list_copy_func", &M);
  LtGCFunc->setAttributes(FuncAttrs);
  LtGCFunc->addParamAttr(0, Attribute::NoUndef);
  LtGCFunc->addParamAttr(1, Attribute::NoUndef);
  LtGCFunc->addParamAttr(2, Attribute::NoUndef);

  BasicBlock *EntryBlock = BasicBlock::Create(Ctx, "entry", LtGCFunc);
  Builder.SetInsertPoint(EntryBlock);

  // Buffer: global reduction buffer.
  Argument *BufferArg = LtGCFunc->getArg(0);
  // Idx: index of the buffer.
  Argument *IdxArg = LtGCFunc->getArg(1);
  // ReduceList: thread local Reduce list.
  Argument *ReduceListArg = LtGCFunc->getArg(2);

  Value *BufferArgAlloca = Builder.CreateAlloca(Builder.getPtrTy(), nullptr,
                                                BufferArg->getName() + ".addr");
  Value *IdxArgAlloca = Builder.CreateAlloca(Builder.getInt32Ty(), nullptr,
                                             IdxArg->getName() + ".addr");
  Value *ReduceListArgAlloca = Builder.CreateAlloca(
      Builder.getPtrTy(), nullptr, ReduceListArg->getName() + ".addr");
  Value *BufferArgAddrCast = Builder.CreatePointerBitCastOrAddrSpaceCast(
      BufferArgAlloca, Builder.getPtrTy(),
      BufferArgAlloca->getName() + ".ascast");
  Value *IdxArgAddrCast = Builder.CreatePointerBitCastOrAddrSpaceCast(
      IdxArgAlloca, Builder.getPtrTy(), IdxArgAlloca->getName() + ".ascast");
  Value *ReduceListArgAddrCast = Builder.CreatePointerBitCastOrAddrSpaceCast(
      ReduceListArgAlloca, Builder.getPtrTy(),
      ReduceListArgAlloca->getName() + ".ascast");
  Builder.CreateStore(BufferArg, BufferArgAddrCast);
  Builder.CreateStore(IdxArg, IdxArgAddrCast);
  Builder.CreateStore(ReduceListArg, ReduceListArgAddrCast);

  Value *LocalReduceList =
      Builder.CreateLoad(Builder.getPtrTy(), ReduceListArgAddrCast);
  Value *BufferVal = Builder.CreateLoad(Builder.getPtrTy(), BufferArgAddrCast);
  Value *Idxs[] = {Builder.CreateLoad(Builder.getInt32Ty(), IdxArgAddrCast)};
  Type *IndexTy = Builder.getIndexTy(
      M.getDataLayout(), M.getDataLayout().getDefaultGlobalsAddressSpace());
  for (auto En : enumerate(ReductionInfos)) {
    const OpenMPIRBuilder::ReductionInfo &RI = En.value();
    auto *RedListArrayTy =
        ArrayType::get(Builder.getPtrTy(), ReductionInfos.size());
    // Reduce element = LocalReduceList[i]
    Value *ElemPtrPtr = Builder.CreateInBoundsGEP(
        RedListArrayTy, LocalReduceList,
        {ConstantInt::get(IndexTy, 0), ConstantInt::get(IndexTy, En.index())});
    // elemptr = ((CopyType*)(elemptrptr)) + I
    Value *ElemPtr = Builder.CreateLoad(Builder.getPtrTy(), ElemPtrPtr);
    // Global = Buffer.VD[Idx];
    Value *BufferVD =
        Builder.CreateInBoundsGEP(ReductionsBufferTy, BufferVal, Idxs);
    Value *GlobValPtr = Builder.CreateConstInBoundsGEP2_32(
        ReductionsBufferTy, BufferVD, 0, En.index(), "sum");

    switch (RI.EvaluationKind) {
    case EvaluationKindTy::Scalar: {
      Value *TargetElement = Builder.CreateLoad(RI.ElementType, GlobValPtr);
      Builder.CreateStore(TargetElement, ElemPtr);
      break;
    }
    case EvaluationKindTy::Complex: {
      Value *SrcRealPtr = Builder.CreateConstInBoundsGEP2_32(
          RI.ElementType, GlobValPtr, 0, 0, ".realp");
      Value *SrcReal = Builder.CreateLoad(
          RI.ElementType->getStructElementType(0), SrcRealPtr, ".real");
      Value *SrcImgPtr = Builder.CreateConstInBoundsGEP2_32(
          RI.ElementType, GlobValPtr, 0, 1, ".imagp");
      Value *SrcImg = Builder.CreateLoad(
          RI.ElementType->getStructElementType(1), SrcImgPtr, ".imag");

      Value *DestRealPtr = Builder.CreateConstInBoundsGEP2_32(
          RI.ElementType, ElemPtr, 0, 0, ".realp");
      Value *DestImgPtr = Builder.CreateConstInBoundsGEP2_32(
          RI.ElementType, ElemPtr, 0, 1, ".imagp");
      Builder.CreateStore(SrcReal, DestRealPtr);
      Builder.CreateStore(SrcImg, DestImgPtr);
      break;
    }
    case EvaluationKindTy::Aggregate: {
      Value *SizeVal =
          Builder.getInt64(M.getDataLayout().getTypeStoreSize(RI.ElementType));
      Builder.CreateMemCpy(
          ElemPtr, M.getDataLayout().getPrefTypeAlign(RI.ElementType),
          GlobValPtr, M.getDataLayout().getPrefTypeAlign(RI.ElementType),
          SizeVal, false);
      break;
    }
    }
  }

  Builder.CreateRetVoid();
  Builder.restoreIP(OldIP);
  return LtGCFunc;
}

Function *OpenMPIRBuilder::emitGlobalToListReduceFunction(
    ArrayRef<ReductionInfo> ReductionInfos, Function *ReduceFn,
    Type *ReductionsBufferTy, AttributeList FuncAttrs) {
  OpenMPIRBuilder::InsertPointTy OldIP = Builder.saveIP();
  LLVMContext &Ctx = M.getContext();
  auto *FuncTy = FunctionType::get(
      Builder.getVoidTy(),
      {Builder.getPtrTy(), Builder.getInt32Ty(), Builder.getPtrTy()},
      /* IsVarArg */ false);
  Function *LtGRFunc =
      Function::Create(FuncTy, GlobalVariable::InternalLinkage,
                       "_omp_reduction_global_to_list_reduce_func", &M);
  LtGRFunc->setAttributes(FuncAttrs);
  LtGRFunc->addParamAttr(0, Attribute::NoUndef);
  LtGRFunc->addParamAttr(1, Attribute::NoUndef);
  LtGRFunc->addParamAttr(2, Attribute::NoUndef);

  BasicBlock *EntryBlock = BasicBlock::Create(Ctx, "entry", LtGRFunc);
  Builder.SetInsertPoint(EntryBlock);

  // Buffer: global reduction buffer.
  Argument *BufferArg = LtGRFunc->getArg(0);
  // Idx: index of the buffer.
  Argument *IdxArg = LtGRFunc->getArg(1);
  // ReduceList: thread local Reduce list.
  Argument *ReduceListArg = LtGRFunc->getArg(2);

  Value *BufferArgAlloca = Builder.CreateAlloca(Builder.getPtrTy(), nullptr,
                                                BufferArg->getName() + ".addr");
  Value *IdxArgAlloca = Builder.CreateAlloca(Builder.getInt32Ty(), nullptr,
                                             IdxArg->getName() + ".addr");
  Value *ReduceListArgAlloca = Builder.CreateAlloca(
      Builder.getPtrTy(), nullptr, ReduceListArg->getName() + ".addr");
  ArrayType *RedListArrayTy =
      ArrayType::get(Builder.getPtrTy(), ReductionInfos.size());

  // 1. Build a list of reduction variables.
  // void *RedList[<n>] = {<ReductionVars>[0], ..., <ReductionVars>[<n>-1]};
  Value *LocalReduceList =
      Builder.CreateAlloca(RedListArrayTy, nullptr, ".omp.reduction.red_list");

  Value *BufferArgAddrCast = Builder.CreatePointerBitCastOrAddrSpaceCast(
      BufferArgAlloca, Builder.getPtrTy(),
      BufferArgAlloca->getName() + ".ascast");
  Value *IdxArgAddrCast = Builder.CreatePointerBitCastOrAddrSpaceCast(
      IdxArgAlloca, Builder.getPtrTy(), IdxArgAlloca->getName() + ".ascast");
  Value *ReduceListArgAddrCast = Builder.CreatePointerBitCastOrAddrSpaceCast(
      ReduceListArgAlloca, Builder.getPtrTy(),
      ReduceListArgAlloca->getName() + ".ascast");
  Value *ReductionList = Builder.CreatePointerBitCastOrAddrSpaceCast(
      LocalReduceList, Builder.getPtrTy(),
      LocalReduceList->getName() + ".ascast");

  Builder.CreateStore(BufferArg, BufferArgAddrCast);
  Builder.CreateStore(IdxArg, IdxArgAddrCast);
  Builder.CreateStore(ReduceListArg, ReduceListArgAddrCast);

  Value *BufferVal = Builder.CreateLoad(Builder.getPtrTy(), BufferArgAddrCast);
  Value *Idxs[] = {Builder.CreateLoad(Builder.getInt32Ty(), IdxArgAddrCast)};
  Type *IndexTy = Builder.getIndexTy(
      M.getDataLayout(), M.getDataLayout().getDefaultGlobalsAddressSpace());
  for (auto En : enumerate(ReductionInfos)) {
    Value *TargetElementPtrPtr = Builder.CreateInBoundsGEP(
        RedListArrayTy, ReductionList,
        {ConstantInt::get(IndexTy, 0), ConstantInt::get(IndexTy, En.index())});
    // Global = Buffer.VD[Idx];
    Value *BufferVD =
        Builder.CreateInBoundsGEP(ReductionsBufferTy, BufferVal, Idxs);
    Value *GlobValPtr = Builder.CreateConstInBoundsGEP2_32(
        ReductionsBufferTy, BufferVD, 0, En.index(), "sum");
    Builder.CreateStore(GlobValPtr, TargetElementPtrPtr);
  }

  // Call reduce_function(ReduceList, GlobalReduceList)
  Value *ReduceList =
      Builder.CreateLoad(Builder.getPtrTy(), ReduceListArgAddrCast);
  Builder.CreateCall(ReduceFn, {ReduceList, ReductionList})
      ->addFnAttr(Attribute::NoUnwind);
  Builder.CreateRetVoid();
  Builder.restoreIP(OldIP);
  return LtGRFunc;
}

std::string OpenMPIRBuilder::getReductionFuncName(StringRef Name) const {
  std::string Suffix =
      createPlatformSpecificName({"omp", "reduction", "reduction_func"});
  return (Name + Suffix).str();
}

Function *OpenMPIRBuilder::createReductionFunction(
    StringRef ReducerName, ArrayRef<ReductionInfo> ReductionInfos,
    ReductionGenCBTy ReductionGenCBTy, AttributeList FuncAttrs) {
  auto *FuncTy = FunctionType::get(Builder.getVoidTy(),
                                   {Builder.getPtrTy(), Builder.getPtrTy()},
                                   /* IsVarArg */ false);
  std::string Name = getReductionFuncName(ReducerName);
  Function *ReductionFunc =
      Function::Create(FuncTy, GlobalVariable::InternalLinkage, Name, &M);
  ReductionFunc->setAttributes(FuncAttrs);
  ReductionFunc->addParamAttr(0, Attribute::NoUndef);
  ReductionFunc->addParamAttr(1, Attribute::NoUndef);
  BasicBlock *EntryBB =
      BasicBlock::Create(M.getContext(), "entry", ReductionFunc);
  Builder.SetInsertPoint(EntryBB);

  // Need to alloca memory here and deal with the pointers before getting
  // LHS/RHS pointers out
  Value *LHSArrayPtr = nullptr;
  Value *RHSArrayPtr = nullptr;
  Argument *Arg0 = ReductionFunc->getArg(0);
  Argument *Arg1 = ReductionFunc->getArg(1);
  Type *Arg0Type = Arg0->getType();
  Type *Arg1Type = Arg1->getType();

  Value *LHSAlloca =
      Builder.CreateAlloca(Arg0Type, nullptr, Arg0->getName() + ".addr");
  Value *RHSAlloca =
      Builder.CreateAlloca(Arg1Type, nullptr, Arg1->getName() + ".addr");
  Value *LHSAddrCast = Builder.CreatePointerBitCastOrAddrSpaceCast(
      LHSAlloca, Arg0Type, LHSAlloca->getName() + ".ascast");
  Value *RHSAddrCast = Builder.CreatePointerBitCastOrAddrSpaceCast(
      RHSAlloca, Arg1Type, RHSAlloca->getName() + ".ascast");
  Builder.CreateStore(Arg0, LHSAddrCast);
  Builder.CreateStore(Arg1, RHSAddrCast);
  LHSArrayPtr = Builder.CreateLoad(Arg0Type, LHSAddrCast);
  RHSArrayPtr = Builder.CreateLoad(Arg1Type, RHSAddrCast);

  Type *RedArrayTy = ArrayType::get(Builder.getPtrTy(), ReductionInfos.size());
  Type *IndexTy = Builder.getIndexTy(
      M.getDataLayout(), M.getDataLayout().getDefaultGlobalsAddressSpace());
  SmallVector<Value *> LHSPtrs, RHSPtrs;
  for (auto En : enumerate(ReductionInfos)) {
    const ReductionInfo &RI = En.value();
    Value *RHSI8PtrPtr = Builder.CreateInBoundsGEP(
        RedArrayTy, RHSArrayPtr,
        {ConstantInt::get(IndexTy, 0), ConstantInt::get(IndexTy, En.index())});
    Value *RHSI8Ptr = Builder.CreateLoad(Builder.getPtrTy(), RHSI8PtrPtr);
    Value *RHSPtr = Builder.CreatePointerBitCastOrAddrSpaceCast(
        RHSI8Ptr, RI.PrivateVariable->getType(),
        RHSI8Ptr->getName() + ".ascast");

    Value *LHSI8PtrPtr = Builder.CreateInBoundsGEP(
        RedArrayTy, LHSArrayPtr,
        {ConstantInt::get(IndexTy, 0), ConstantInt::get(IndexTy, En.index())});
    Value *LHSI8Ptr = Builder.CreateLoad(Builder.getPtrTy(), LHSI8PtrPtr);
    Value *LHSPtr = Builder.CreatePointerBitCastOrAddrSpaceCast(
        LHSI8Ptr, RI.Variable->getType(), LHSI8Ptr->getName() + ".ascast");

    if (ReductionGenCBTy == ReductionGenCBTy::Clang) {
      LHSPtrs.emplace_back(LHSPtr);
      RHSPtrs.emplace_back(RHSPtr);
    } else {
      Value *LHS = Builder.CreateLoad(RI.ElementType, LHSPtr);
      Value *RHS = Builder.CreateLoad(RI.ElementType, RHSPtr);
      Value *Reduced;
      RI.ReductionGen(Builder.saveIP(), LHS, RHS, Reduced);
      if (!Builder.GetInsertBlock())
        return ReductionFunc;
      Builder.CreateStore(Reduced, LHSPtr);
    }
  }

  if (ReductionGenCBTy == ReductionGenCBTy::Clang)
    for (auto En : enumerate(ReductionInfos)) {
      unsigned Index = En.index();
      const ReductionInfo &RI = En.value();
      Value *LHSFixupPtr, *RHSFixupPtr;
      Builder.restoreIP(RI.ReductionGenClang(
          Builder.saveIP(), Index, &LHSFixupPtr, &RHSFixupPtr, ReductionFunc));

      // Fix the CallBack code genereated to use the correct Values for the LHS
      // and RHS
      LHSFixupPtr->replaceUsesWithIf(
          LHSPtrs[Index], [ReductionFunc](const Use &U) {
            return cast<Instruction>(U.getUser())->getParent()->getParent() ==
                   ReductionFunc;
          });
      RHSFixupPtr->replaceUsesWithIf(
          RHSPtrs[Index], [ReductionFunc](const Use &U) {
            return cast<Instruction>(U.getUser())->getParent()->getParent() ==
                   ReductionFunc;
          });
    }

  Builder.CreateRetVoid();
  return ReductionFunc;
}

static void
checkReductionInfos(ArrayRef<OpenMPIRBuilder::ReductionInfo> ReductionInfos,
                    bool IsGPU) {
  for (const OpenMPIRBuilder::ReductionInfo &RI : ReductionInfos) {
    (void)RI;
    assert(RI.Variable && "expected non-null variable");
    assert(RI.PrivateVariable && "expected non-null private variable");
    assert((RI.ReductionGen || RI.ReductionGenClang) &&
           "expected non-null reduction generator callback");
    if (!IsGPU) {
      assert(
          RI.Variable->getType() == RI.PrivateVariable->getType() &&
          "expected variables and their private equivalents to have the same "
          "type");
    }
    assert(RI.Variable->getType()->isPointerTy() &&
           "expected variables to be pointers");
  }
}

OpenMPIRBuilder::InsertPointTy OpenMPIRBuilder::createReductionsGPU(
    const LocationDescription &Loc, InsertPointTy AllocaIP,
    InsertPointTy CodeGenIP, ArrayRef<ReductionInfo> ReductionInfos,
    bool IsNoWait, bool IsTeamsReduction, bool HasDistribute,
    ReductionGenCBTy ReductionGenCBTy, std::optional<omp::GV> GridValue,
    unsigned ReductionBufNum, Value *SrcLocInfo) {
  if (!updateToLocation(Loc))
    return InsertPointTy();
  Builder.restoreIP(CodeGenIP);
  checkReductionInfos(ReductionInfos, /*IsGPU*/ true);
  LLVMContext &Ctx = M.getContext();

  // Source location for the ident struct
  if (!SrcLocInfo) {
    uint32_t SrcLocStrSize;
    Constant *SrcLocStr = getOrCreateSrcLocStr(Loc, SrcLocStrSize);
    SrcLocInfo = getOrCreateIdent(SrcLocStr, SrcLocStrSize);
  }

  if (ReductionInfos.size() == 0)
    return Builder.saveIP();

  Function *CurFunc = Builder.GetInsertBlock()->getParent();
  AttributeList FuncAttrs;
  AttrBuilder AttrBldr(Ctx);
  for (auto Attr : CurFunc->getAttributes().getFnAttrs())
    AttrBldr.addAttribute(Attr);
  AttrBldr.removeAttribute(Attribute::OptimizeNone);
  FuncAttrs = FuncAttrs.addFnAttributes(Ctx, AttrBldr);

  Function *ReductionFunc = nullptr;
  if (GLOBAL_ReductionFunc) {
    ReductionFunc = GLOBAL_ReductionFunc;
  } else {
    CodeGenIP = Builder.saveIP();
    ReductionFunc = createReductionFunction(
        Builder.GetInsertBlock()->getParent()->getName(), ReductionInfos,
        ReductionGenCBTy, FuncAttrs);
    Builder.restoreIP(CodeGenIP);
  }

  // Set the grid value in the config needed for lowering later on
  if (GridValue.has_value())
    Config.setGridValue(GridValue.value());
  else
    Config.setGridValue(getGridValue(T, ReductionFunc));

  uint32_t SrcLocStrSize;
  Constant *SrcLocStr = getOrCreateDefaultSrcLocStr(SrcLocStrSize);
  Value *RTLoc =
      getOrCreateIdent(SrcLocStr, SrcLocStrSize, omp::IdentFlag(0), 0);

  // Build res = __kmpc_reduce{_nowait}(<gtid>, <n>, sizeof(RedList),
  // RedList, shuffle_reduce_func, interwarp_copy_func);
  // or
  // Build res = __kmpc_reduce_teams_nowait_simple(<loc>, <gtid>, <lck>);
  Value *Res;

  // 1. Build a list of reduction variables.
  // void *RedList[<n>] = {<ReductionVars>[0], ..., <ReductionVars>[<n>-1]};
  auto Size = ReductionInfos.size();
  Type *PtrTy = PointerType::getUnqual(Ctx);
  Type *RedArrayTy = ArrayType::get(PtrTy, Size);
  CodeGenIP = Builder.saveIP();
  Builder.restoreIP(AllocaIP);
  Value *ReductionListAlloca =
      Builder.CreateAlloca(RedArrayTy, nullptr, ".omp.reduction.red_list");
  Value *ReductionList = Builder.CreatePointerBitCastOrAddrSpaceCast(
      ReductionListAlloca, PtrTy, ReductionListAlloca->getName() + ".ascast");
  Builder.restoreIP(CodeGenIP);
  Type *IndexTy = Builder.getIndexTy(
      M.getDataLayout(), M.getDataLayout().getDefaultGlobalsAddressSpace());
  for (auto En : enumerate(ReductionInfos)) {
    const ReductionInfo &RI = En.value();
    Value *ElemPtr = Builder.CreateInBoundsGEP(
        RedArrayTy, ReductionList,
        {ConstantInt::get(IndexTy, 0), ConstantInt::get(IndexTy, En.index())});
    Value *CastElem =
        Builder.CreatePointerBitCastOrAddrSpaceCast(RI.PrivateVariable, PtrTy);
    Builder.CreateStore(CastElem, ElemPtr);
  }
  CodeGenIP = Builder.saveIP();
  Function *SarFunc =
      emitShuffleAndReduceFunction(ReductionInfos, ReductionFunc, FuncAttrs);
  Function *WcFunc = emitInterWarpCopyFunction(Loc, ReductionInfos, FuncAttrs);
  Builder.restoreIP(CodeGenIP);

  Value *RL = Builder.CreatePointerBitCastOrAddrSpaceCast(ReductionList, PtrTy);

  unsigned MaxDataSize = 0;
  SmallVector<Type *> ReductionTypeArgs;
  for (auto En : enumerate(ReductionInfos)) {
    auto Size = M.getDataLayout().getTypeStoreSize(En.value().ElementType);
    if (Size > MaxDataSize)
      MaxDataSize = Size;
    ReductionTypeArgs.emplace_back(En.value().ElementType);
  }
  Value *ReductionDataSize =
      Builder.getInt64(MaxDataSize * ReductionInfos.size());
  if (!IsTeamsReduction) {
    Value *SarFuncCast =
        Builder.CreatePointerBitCastOrAddrSpaceCast(SarFunc, PtrTy);
    Value *WcFuncCast =
        Builder.CreatePointerBitCastOrAddrSpaceCast(WcFunc, PtrTy);
    Value *Args[] = {RTLoc, ReductionDataSize, RL, SarFuncCast, WcFuncCast};
    Function *Pv2Ptr = getOrCreateRuntimeFunctionPtr(
        RuntimeFunction::OMPRTL___kmpc_nvptx_parallel_reduce_nowait_v2);
    Res = Builder.CreateCall(Pv2Ptr, Args);
  } else {
    CodeGenIP = Builder.saveIP();
    StructType *ReductionsBufferTy = StructType::create(
        Ctx, ReductionTypeArgs, "struct._globalized_locals_ty");
    Function *RedFixedBuferFn = getOrCreateRuntimeFunctionPtr(
        RuntimeFunction::OMPRTL___kmpc_reduction_get_fixed_buffer);
    Function *LtGCFunc = emitListToGlobalCopyFunction(
        ReductionInfos, ReductionsBufferTy, FuncAttrs);
    Function *LtGRFunc = emitListToGlobalReduceFunction(
        ReductionInfos, ReductionFunc, ReductionsBufferTy, FuncAttrs);
    Function *GtLCFunc = emitGlobalToListCopyFunction(
        ReductionInfos, ReductionsBufferTy, FuncAttrs);
    Function *GtLRFunc = emitGlobalToListReduceFunction(
        ReductionInfos, ReductionFunc, ReductionsBufferTy, FuncAttrs);
    Builder.restoreIP(CodeGenIP);

    Value *KernelTeamsReductionPtr = Builder.CreateCall(
        RedFixedBuferFn, {}, "_openmp_teams_reductions_buffer_$_$ptr");

    Value *Args3[] = {RTLoc,
                      KernelTeamsReductionPtr,
                      Builder.getInt32(ReductionBufNum),
                      ReductionDataSize,
                      RL,
                      SarFunc,
                      WcFunc,
                      LtGCFunc,
                      LtGRFunc,
                      GtLCFunc,
                      GtLRFunc};

    Function *TeamsReduceFn = getOrCreateRuntimeFunctionPtr(
        RuntimeFunction::OMPRTL___kmpc_nvptx_teams_reduce_nowait_v2);
    Res = Builder.CreateCall(TeamsReduceFn, Args3);
  }

  // 5. Build if (res == 1)
  BasicBlock *ExitBB = BasicBlock::Create(Ctx, ".omp.reduction.done");
  BasicBlock *ThenBB = BasicBlock::Create(Ctx, ".omp.reduction.then");
  Value *Cond = Builder.CreateICmpEQ(Res, Builder.getInt32(1));
  Builder.CreateCondBr(Cond, ThenBB, ExitBB);

  // 6. Build then branch: where we have reduced values in the master
  //    thread in each team.
  //    __kmpc_end_reduce{_nowait}(<gtid>);
  //    break;
  emitBlock(ThenBB, CurFunc);

  // Add emission of __kmpc_end_reduce{_nowait}(<gtid>);
  for (auto En : enumerate(ReductionInfos)) {
    const ReductionInfo &RI = En.value();
    Value *LHS = RI.Variable;
    Value *RHS =
        Builder.CreatePointerBitCastOrAddrSpaceCast(RI.PrivateVariable, PtrTy);

    if (ReductionGenCBTy == ReductionGenCBTy::Clang) {
      Value *LHSPtr, *RHSPtr;
      Builder.restoreIP(RI.ReductionGenClang(Builder.saveIP(), En.index(),
                                             &LHSPtr, &RHSPtr, CurFunc));

      // Fix the CallBack code genereated to use the correct Values for the LHS
      // and RHS
      LHSPtr->replaceUsesWithIf(LHS, [ReductionFunc](const Use &U) {
        return cast<Instruction>(U.getUser())->getParent()->getParent() ==
               ReductionFunc;
      });
      RHSPtr->replaceUsesWithIf(RHS, [ReductionFunc](const Use &U) {
        return cast<Instruction>(U.getUser())->getParent()->getParent() ==
               ReductionFunc;
      });
    } else {
      // LHS = Builder.CreateLoad(LHS);
      // LHS = Builder.CreateLoad(LHS);
      // Builder.restoreIP(RI.ReductionGen(Builder.saveIP(), LHS, RHS));
    }
  }
  emitBlock(ExitBB, CurFunc);

  Config.setEmitLLVMUsed();

  return Builder.saveIP();
}

static Function *getFreshReductionFunc(Module &M) {
  Type *VoidTy = Type::getVoidTy(M.getContext());
  Type *Int8PtrTy = PointerType::getUnqual(M.getContext());
  auto *FuncTy =
      FunctionType::get(VoidTy, {Int8PtrTy, Int8PtrTy}, /* IsVarArg */ false);
  return Function::Create(FuncTy, GlobalVariable::InternalLinkage,
                          ".omp.reduction.func", &M);
}

static void populateReductionFunction(
    Function *ReductionFunc,
    ArrayRef<OpenMPIRBuilder::ReductionInfo> ReductionInfos,
    IRBuilder<> &Builder) {
  Module *Module = ReductionFunc->getParent();
  BasicBlock *ReductionFuncBlock =
      BasicBlock::Create(Module->getContext(), "", ReductionFunc);
  Builder.SetInsertPoint(ReductionFuncBlock);
  Value *LHSArrayPtr = nullptr;
  Value *RHSArrayPtr = nullptr;
  LHSArrayPtr = ReductionFunc->getArg(0);
  RHSArrayPtr = ReductionFunc->getArg(1);

  unsigned NumReductions = ReductionInfos.size();
  Type *RedArrayTy = ArrayType::get(Builder.getPtrTy(), NumReductions);

  for (auto En : enumerate(ReductionInfos)) {
    const OpenMPIRBuilder::ReductionInfo &RI = En.value();
    Value *LHSI8PtrPtr = Builder.CreateConstInBoundsGEP2_64(
        RedArrayTy, LHSArrayPtr, 0, En.index());
    Value *LHSI8Ptr = Builder.CreateLoad(Builder.getPtrTy(), LHSI8PtrPtr);
    Value *LHSPtr = Builder.CreatePointerBitCastOrAddrSpaceCast(
        LHSI8Ptr, RI.Variable->getType());
    Value *LHS = Builder.CreateLoad(RI.ElementType, LHSPtr);
    Value *RHSI8PtrPtr = Builder.CreateConstInBoundsGEP2_64(
        RedArrayTy, RHSArrayPtr, 0, En.index());
    Value *RHSI8Ptr = Builder.CreateLoad(Builder.getPtrTy(), RHSI8PtrPtr);
    Value *RHSPtr = Builder.CreatePointerBitCastOrAddrSpaceCast(
        RHSI8Ptr, RI.PrivateVariable->getType());
    Value *RHS = Builder.CreateLoad(RI.ElementType, RHSPtr);
    Value *Reduced;
    Builder.restoreIP(RI.ReductionGen(Builder.saveIP(), LHS, RHS, Reduced));
    if (!Builder.GetInsertBlock())
      return;
    Builder.CreateStore(Reduced, LHSPtr);
  }
  Builder.CreateRetVoid();
}

OpenMPIRBuilder::InsertPointTy OpenMPIRBuilder::createReductions(
    const LocationDescription &Loc, InsertPointTy AllocaIP,
    ArrayRef<ReductionInfo> ReductionInfos, bool IsNoWait,
    bool IsTeamsReduction, bool HasDistribute) {
  if (Config.isGPU())
    return createReductionsGPU(Loc, AllocaIP, Builder.saveIP(), ReductionInfos,
                               IsNoWait, IsTeamsReduction, HasDistribute);

  checkReductionInfos(ReductionInfos, /*IsGPU*/ false);

  if (!updateToLocation(Loc))
    return InsertPointTy();

  if (ReductionInfos.size() == 0)
    return Builder.saveIP();

  BasicBlock *InsertBlock = Loc.IP.getBlock();
  BasicBlock *ContinuationBlock =
      InsertBlock->splitBasicBlock(Loc.IP.getPoint(), "reduce.finalize");
  InsertBlock->getTerminator()->eraseFromParent();

  // Create and populate array of type-erased pointers to private reduction
  // values.
  unsigned NumReductions = ReductionInfos.size();
  Type *RedArrayTy = ArrayType::get(Builder.getPtrTy(), NumReductions);
  Builder.restoreIP(AllocaIP);
  Value *RedArray = Builder.CreateAlloca(RedArrayTy, nullptr, "red.array");

  Builder.SetInsertPoint(InsertBlock, InsertBlock->end());

  for (auto En : enumerate(ReductionInfos)) {
    unsigned Index = En.index();
    const ReductionInfo &RI = En.value();
    Value *RedArrayElemPtr = Builder.CreateConstInBoundsGEP2_64(
        RedArrayTy, RedArray, 0, Index, "red.array.elem." + Twine(Index));
    Builder.CreateStore(RI.PrivateVariable, RedArrayElemPtr);
  }

  // Emit a call to the runtime function that orchestrates the reduction.
  // Declare the reduction function in the process.
  Function *Func = Builder.GetInsertBlock()->getParent();
  Module *Module = Func->getParent();
  uint32_t SrcLocStrSize;
  Constant *SrcLocStr = getOrCreateSrcLocStr(Loc, SrcLocStrSize);
  bool CanGenerateAtomic = all_of(ReductionInfos, [](const ReductionInfo &RI) {
    return RI.AtomicReductionGen;
  });
  Value *Ident = getOrCreateIdent(SrcLocStr, SrcLocStrSize,
                                  CanGenerateAtomic
                                      ? IdentFlag::OMP_IDENT_FLAG_ATOMIC_REDUCE
                                      : IdentFlag(0));
  Value *ThreadId = getOrCreateThreadID(Ident);
  Constant *NumVariables = Builder.getInt32(NumReductions);
  const DataLayout &DL = Module->getDataLayout();
  unsigned RedArrayByteSize = DL.getTypeStoreSize(RedArrayTy);
  Constant *RedArraySize = Builder.getInt64(RedArrayByteSize);
  Function *ReductionFunc = getFreshReductionFunc(M);
  Value *Lock = getOMPCriticalRegionLock(".reduction");
  Function *ReduceFunc = getOrCreateRuntimeFunctionPtr(
      IsNoWait ? RuntimeFunction::OMPRTL___kmpc_reduce_nowait
               : RuntimeFunction::OMPRTL___kmpc_reduce);
  CallInst *ReduceCall =
      Builder.CreateCall(ReduceFunc,
                         {Ident, ThreadId, NumVariables, RedArraySize, RedArray,
                          ReductionFunc, Lock},
                         "reduce");

  // Create final reduction entry blocks for the atomic and non-atomic case.
  // Emit IR that dispatches control flow to one of the blocks based on the
  // reduction supporting the atomic mode.
  BasicBlock *NonAtomicRedBlock =
      BasicBlock::Create(Module->getContext(), "reduce.switch.nonatomic", Func);
  BasicBlock *AtomicRedBlock =
      BasicBlock::Create(Module->getContext(), "reduce.switch.atomic", Func);
  SwitchInst *Switch =
      Builder.CreateSwitch(ReduceCall, ContinuationBlock, /* NumCases */ 2);
  Switch->addCase(Builder.getInt32(1), NonAtomicRedBlock);
  Switch->addCase(Builder.getInt32(2), AtomicRedBlock);

  // Populate the non-atomic reduction using the elementwise reduction function.
  // This loads the elements from the global and private variables and reduces
  // them before storing back the result to the global variable.
  Builder.SetInsertPoint(NonAtomicRedBlock);
  for (auto En : enumerate(ReductionInfos)) {
    const ReductionInfo &RI = En.value();
    Type *ValueType = RI.ElementType;
    Value *RedValue = Builder.CreateLoad(ValueType, RI.Variable,
                                         "red.value." + Twine(En.index()));
    Value *PrivateRedValue =
        Builder.CreateLoad(ValueType, RI.PrivateVariable,
                           "red.private.value." + Twine(En.index()));
    Value *Reduced;
    Builder.restoreIP(
        RI.ReductionGen(Builder.saveIP(), RedValue, PrivateRedValue, Reduced));
    if (!Builder.GetInsertBlock())
      return InsertPointTy();
    Builder.CreateStore(Reduced, RI.Variable);
  }
  Function *EndReduceFunc = getOrCreateRuntimeFunctionPtr(
      IsNoWait ? RuntimeFunction::OMPRTL___kmpc_end_reduce_nowait
               : RuntimeFunction::OMPRTL___kmpc_end_reduce);
  Builder.CreateCall(EndReduceFunc, {Ident, ThreadId, Lock});
  Builder.CreateBr(ContinuationBlock);

  // Populate the atomic reduction using the atomic elementwise reduction
  // function. There are no loads/stores here because they will be happening
  // inside the atomic elementwise reduction.
  Builder.SetInsertPoint(AtomicRedBlock);
  if (CanGenerateAtomic) {
    for (const ReductionInfo &RI : ReductionInfos) {
      Builder.restoreIP(RI.AtomicReductionGen(Builder.saveIP(), RI.ElementType,
                                              RI.Variable, RI.PrivateVariable));
      if (!Builder.GetInsertBlock())
        return InsertPointTy();
    }
    Builder.CreateBr(ContinuationBlock);
  } else {
    Builder.CreateUnreachable();
  }

  // Populate the outlined reduction function using the elementwise reduction
  // function. Partial values are extracted from the type-erased array of
  // pointers to private variables.
  populateReductionFunction(ReductionFunc, ReductionInfos, Builder);
  Builder.SetInsertPoint(ContinuationBlock);
  return Builder.saveIP();
}

OpenMPIRBuilder::InsertPointTy
OpenMPIRBuilder::createMaster(const LocationDescription &Loc,
                              BodyGenCallbackTy BodyGenCB,
                              FinalizeCallbackTy FiniCB) {

  if (!updateToLocation(Loc))
    return Loc.IP;

  Directive OMPD = Directive::OMPD_master;
  uint32_t SrcLocStrSize;
  Constant *SrcLocStr = getOrCreateSrcLocStr(Loc, SrcLocStrSize);
  Value *Ident = getOrCreateIdent(SrcLocStr, SrcLocStrSize);
  Value *ThreadId = getOrCreateThreadID(Ident);
  Value *Args[] = {Ident, ThreadId};

  Function *EntryRTLFn = getOrCreateRuntimeFunctionPtr(OMPRTL___kmpc_master);
  Instruction *EntryCall = Builder.CreateCall(EntryRTLFn, Args);

  Function *ExitRTLFn = getOrCreateRuntimeFunctionPtr(OMPRTL___kmpc_end_master);
  Instruction *ExitCall = Builder.CreateCall(ExitRTLFn, Args);

  return EmitOMPInlinedRegion(OMPD, EntryCall, ExitCall, BodyGenCB, FiniCB,
                              /*Conditional*/ true, /*hasFinalize*/ true);
}

OpenMPIRBuilder::InsertPointTy
OpenMPIRBuilder::createMasked(const LocationDescription &Loc,
                              BodyGenCallbackTy BodyGenCB,
                              FinalizeCallbackTy FiniCB, Value *Filter) {
  if (!updateToLocation(Loc))
    return Loc.IP;

  Directive OMPD = Directive::OMPD_masked;
  uint32_t SrcLocStrSize;
  Constant *SrcLocStr = getOrCreateSrcLocStr(Loc, SrcLocStrSize);
  Value *Ident = getOrCreateIdent(SrcLocStr, SrcLocStrSize);
  Value *ThreadId = getOrCreateThreadID(Ident);
  Value *Args[] = {Ident, ThreadId, Filter};
  Value *ArgsEnd[] = {Ident, ThreadId};

  Function *EntryRTLFn = getOrCreateRuntimeFunctionPtr(OMPRTL___kmpc_masked);
  Instruction *EntryCall = Builder.CreateCall(EntryRTLFn, Args);

  Function *ExitRTLFn = getOrCreateRuntimeFunctionPtr(OMPRTL___kmpc_end_masked);
  Instruction *ExitCall = Builder.CreateCall(ExitRTLFn, ArgsEnd);

  return EmitOMPInlinedRegion(OMPD, EntryCall, ExitCall, BodyGenCB, FiniCB,
                              /*Conditional*/ true, /*hasFinalize*/ true);
}

CanonicalLoopInfo *OpenMPIRBuilder::createLoopSkeleton(
    DebugLoc DL, Value *TripCount, Function *F, BasicBlock *PreInsertBefore,
    BasicBlock *PostInsertBefore, const Twine &Name) {
  Module *M = F->getParent();
  LLVMContext &Ctx = M->getContext();
  Type *IndVarTy = TripCount->getType();

  // Create the basic block structure.
  BasicBlock *Preheader =
      BasicBlock::Create(Ctx, "omp_" + Name + ".preheader", F, PreInsertBefore);
  BasicBlock *Header =
      BasicBlock::Create(Ctx, "omp_" + Name + ".header", F, PreInsertBefore);
  BasicBlock *Cond =
      BasicBlock::Create(Ctx, "omp_" + Name + ".cond", F, PreInsertBefore);
  BasicBlock *Body =
      BasicBlock::Create(Ctx, "omp_" + Name + ".body", F, PreInsertBefore);
  BasicBlock *Latch =
      BasicBlock::Create(Ctx, "omp_" + Name + ".inc", F, PostInsertBefore);
  BasicBlock *Exit =
      BasicBlock::Create(Ctx, "omp_" + Name + ".exit", F, PostInsertBefore);
  BasicBlock *After =
      BasicBlock::Create(Ctx, "omp_" + Name + ".after", F, PostInsertBefore);

  // Use specified DebugLoc for new instructions.
  Builder.SetCurrentDebugLocation(DL);

  Builder.SetInsertPoint(Preheader);
  Builder.CreateBr(Header);

  Builder.SetInsertPoint(Header);
  PHINode *IndVarPHI = Builder.CreatePHI(IndVarTy, 2, "omp_" + Name + ".iv");
  IndVarPHI->addIncoming(ConstantInt::get(IndVarTy, 0), Preheader);
  Builder.CreateBr(Cond);

  Builder.SetInsertPoint(Cond);
  Value *Cmp =
      Builder.CreateICmpULT(IndVarPHI, TripCount, "omp_" + Name + ".cmp");
  Builder.CreateCondBr(Cmp, Body, Exit);

  Builder.SetInsertPoint(Body);
  Builder.CreateBr(Latch);

  Builder.SetInsertPoint(Latch);
  Value *Next = Builder.CreateAdd(IndVarPHI, ConstantInt::get(IndVarTy, 1),
                                  "omp_" + Name + ".next", /*HasNUW=*/true);
  Builder.CreateBr(Header);
  IndVarPHI->addIncoming(Next, Latch);

  Builder.SetInsertPoint(Exit);
  Builder.CreateBr(After);

  // Remember and return the canonical control flow.
  LoopInfos.emplace_front();
  CanonicalLoopInfo *CL = &LoopInfos.front();

  CL->Header = Header;
  CL->Cond = Cond;
  CL->Latch = Latch;
  CL->Exit = Exit;

#ifndef NDEBUG
  CL->assertOK();
#endif
  return CL;
}

CanonicalLoopInfo *
OpenMPIRBuilder::createCanonicalLoop(const LocationDescription &Loc,
                                     LoopBodyGenCallbackTy BodyGenCB,
                                     Value *TripCount, const Twine &Name) {
  BasicBlock *BB = Loc.IP.getBlock();
  BasicBlock *NextBB = BB->getNextNode();

  CanonicalLoopInfo *CL = createLoopSkeleton(Loc.DL, TripCount, BB->getParent(),
                                             NextBB, NextBB, Name);
  BasicBlock *After = CL->getAfter();

  // If location is not set, don't connect the loop.
  if (updateToLocation(Loc)) {
    // Split the loop at the insertion point: Branch to the preheader and move
    // every following instruction to after the loop (the After BB). Also, the
    // new successor is the loop's after block.
    spliceBB(Builder, After, /*CreateBranch=*/false);
    Builder.CreateBr(CL->getPreheader());
  }

  // Emit the body content. We do it after connecting the loop to the CFG to
  // avoid that the callback encounters degenerate BBs.
  BodyGenCB(CL->getBodyIP(), CL->getIndVar());

#ifndef NDEBUG
  CL->assertOK();
#endif
  return CL;
}

CanonicalLoopInfo *OpenMPIRBuilder::createCanonicalLoop(
    const LocationDescription &Loc, LoopBodyGenCallbackTy BodyGenCB,
    Value *Start, Value *Stop, Value *Step, bool IsSigned, bool InclusiveStop,
    InsertPointTy ComputeIP, const Twine &Name) {

  // Consider the following difficulties (assuming 8-bit signed integers):
  //  * Adding \p Step to the loop counter which passes \p Stop may overflow:
  //      DO I = 1, 100, 50
  ///  * A \p Step of INT_MIN cannot not be normalized to a positive direction:
  //      DO I = 100, 0, -128

  // Start, Stop and Step must be of the same integer type.
  auto *IndVarTy = cast<IntegerType>(Start->getType());
  assert(IndVarTy == Stop->getType() && "Stop type mismatch");
  assert(IndVarTy == Step->getType() && "Step type mismatch");

  LocationDescription ComputeLoc =
      ComputeIP.isSet() ? LocationDescription(ComputeIP, Loc.DL) : Loc;
  updateToLocation(ComputeLoc);

  ConstantInt *Zero = ConstantInt::get(IndVarTy, 0);
  ConstantInt *One = ConstantInt::get(IndVarTy, 1);

  // Like Step, but always positive.
  Value *Incr = Step;

  // Distance between Start and Stop; always positive.
  Value *Span;

  // Condition whether there are no iterations are executed at all, e.g. because
  // UB < LB.
  Value *ZeroCmp;

  if (IsSigned) {
    // Ensure that increment is positive. If not, negate and invert LB and UB.
    Value *IsNeg = Builder.CreateICmpSLT(Step, Zero);
    Incr = Builder.CreateSelect(IsNeg, Builder.CreateNeg(Step), Step);
    Value *LB = Builder.CreateSelect(IsNeg, Stop, Start);
    Value *UB = Builder.CreateSelect(IsNeg, Start, Stop);
    Span = Builder.CreateSub(UB, LB, "", false, true);
    ZeroCmp = Builder.CreateICmp(
        InclusiveStop ? CmpInst::ICMP_SLT : CmpInst::ICMP_SLE, UB, LB);
  } else {
    Span = Builder.CreateSub(Stop, Start, "", true);
    ZeroCmp = Builder.CreateICmp(
        InclusiveStop ? CmpInst::ICMP_ULT : CmpInst::ICMP_ULE, Stop, Start);
  }

  Value *CountIfLooping;
  if (InclusiveStop) {
    CountIfLooping = Builder.CreateAdd(Builder.CreateUDiv(Span, Incr), One);
  } else {
    // Avoid incrementing past stop since it could overflow.
    Value *CountIfTwo = Builder.CreateAdd(
        Builder.CreateUDiv(Builder.CreateSub(Span, One), Incr), One);
    Value *OneCmp = Builder.CreateICmp(CmpInst::ICMP_ULE, Span, Incr);
    CountIfLooping = Builder.CreateSelect(OneCmp, One, CountIfTwo);
  }
  Value *TripCount = Builder.CreateSelect(ZeroCmp, Zero, CountIfLooping,
                                          "omp_" + Name + ".tripcount");

  auto BodyGen = [=](InsertPointTy CodeGenIP, Value *IV) {
    Builder.restoreIP(CodeGenIP);
    Value *Span = Builder.CreateMul(IV, Step);
    Value *IndVar = Builder.CreateAdd(Span, Start);
    BodyGenCB(Builder.saveIP(), IndVar);
  };
  LocationDescription LoopLoc = ComputeIP.isSet() ? Loc.IP : Builder.saveIP();
  return createCanonicalLoop(LoopLoc, BodyGen, TripCount, Name);
}

// Returns an LLVM function to call for initializing loop bounds using OpenMP
// static scheduling depending on `type`. Only i32 and i64 are supported by the
// runtime. Always interpret integers as unsigned similarly to
// CanonicalLoopInfo.
static FunctionCallee getKmpcForStaticInitForType(Type *Ty, Module &M,
                                                  OpenMPIRBuilder &OMPBuilder) {
  unsigned Bitwidth = Ty->getIntegerBitWidth();
  if (Bitwidth == 32)
    return OMPBuilder.getOrCreateRuntimeFunction(
        M, omp::RuntimeFunction::OMPRTL___kmpc_for_static_init_4u);
  if (Bitwidth == 64)
    return OMPBuilder.getOrCreateRuntimeFunction(
        M, omp::RuntimeFunction::OMPRTL___kmpc_for_static_init_8u);
  llvm_unreachable("unknown OpenMP loop iterator bitwidth");
}

OpenMPIRBuilder::InsertPointTy
OpenMPIRBuilder::applyStaticWorkshareLoop(DebugLoc DL, CanonicalLoopInfo *CLI,
                                          InsertPointTy AllocaIP,
                                          bool NeedsBarrier) {
  assert(CLI->isValid() && "Requires a valid canonical loop");
  assert(!isConflictIP(AllocaIP, CLI->getPreheaderIP()) &&
         "Require dedicated allocate IP");

  // Set up the source location value for OpenMP runtime.
  Builder.restoreIP(CLI->getPreheaderIP());
  Builder.SetCurrentDebugLocation(DL);

  uint32_t SrcLocStrSize;
  Constant *SrcLocStr = getOrCreateSrcLocStr(DL, SrcLocStrSize);
  Value *SrcLoc = getOrCreateIdent(SrcLocStr, SrcLocStrSize);

  // Declare useful OpenMP runtime functions.
  Value *IV = CLI->getIndVar();
  Type *IVTy = IV->getType();
  FunctionCallee StaticInit = getKmpcForStaticInitForType(IVTy, M, *this);
  FunctionCallee StaticFini =
      getOrCreateRuntimeFunction(M, omp::OMPRTL___kmpc_for_static_fini);

  // Allocate space for computed loop bounds as expected by the "init" function.
  Builder.restoreIP(AllocaIP);
  Type *I32Type = Type::getInt32Ty(M.getContext());
  Value *PLastIter = Builder.CreateAlloca(I32Type, nullptr, "p.lastiter");
  Value *PLowerBound = Builder.CreateAlloca(IVTy, nullptr, "p.lowerbound");
  Value *PUpperBound = Builder.CreateAlloca(IVTy, nullptr, "p.upperbound");
  Value *PStride = Builder.CreateAlloca(IVTy, nullptr, "p.stride");

  // At the end of the preheader, prepare for calling the "init" function by
  // storing the current loop bounds into the allocated space. A canonical loop
  // always iterates from 0 to trip-count with step 1. Note that "init" expects
  // and produces an inclusive upper bound.
  Builder.SetInsertPoint(CLI->getPreheader()->getTerminator());
  Constant *Zero = ConstantInt::get(IVTy, 0);
  Constant *One = ConstantInt::get(IVTy, 1);
  Builder.CreateStore(Zero, PLowerBound);
  Value *UpperBound = Builder.CreateSub(CLI->getTripCount(), One);
  Builder.CreateStore(UpperBound, PUpperBound);
  Builder.CreateStore(One, PStride);

  Value *ThreadNum = getOrCreateThreadID(SrcLoc);

  Constant *SchedulingType = ConstantInt::get(
      I32Type, static_cast<int>(OMPScheduleType::UnorderedStatic));

  // Call the "init" function and update the trip count of the loop with the
  // value it produced.
  Builder.CreateCall(StaticInit,
                     {SrcLoc, ThreadNum, SchedulingType, PLastIter, PLowerBound,
                      PUpperBound, PStride, One, Zero});
  Value *LowerBound = Builder.CreateLoad(IVTy, PLowerBound);
  Value *InclusiveUpperBound = Builder.CreateLoad(IVTy, PUpperBound);
  Value *TripCountMinusOne = Builder.CreateSub(InclusiveUpperBound, LowerBound);
  Value *TripCount = Builder.CreateAdd(TripCountMinusOne, One);
  CLI->setTripCount(TripCount);

  // Update all uses of the induction variable except the one in the condition
  // block that compares it with the actual upper bound, and the increment in
  // the latch block.

  CLI->mapIndVar([&](Instruction *OldIV) -> Value * {
    Builder.SetInsertPoint(CLI->getBody(),
                           CLI->getBody()->getFirstInsertionPt());
    Builder.SetCurrentDebugLocation(DL);
    return Builder.CreateAdd(OldIV, LowerBound);
  });

  // In the "exit" block, call the "fini" function.
  Builder.SetInsertPoint(CLI->getExit(),
                         CLI->getExit()->getTerminator()->getIterator());
  Builder.CreateCall(StaticFini, {SrcLoc, ThreadNum});

  // Add the barrier if requested.
  if (NeedsBarrier)
    createBarrier(LocationDescription(Builder.saveIP(), DL),
                  omp::Directive::OMPD_for, /* ForceSimpleCall */ false,
                  /* CheckCancelFlag */ false);

  InsertPointTy AfterIP = CLI->getAfterIP();
  CLI->invalidate();

  return AfterIP;
}

OpenMPIRBuilder::InsertPointTy OpenMPIRBuilder::applyStaticChunkedWorkshareLoop(
    DebugLoc DL, CanonicalLoopInfo *CLI, InsertPointTy AllocaIP,
    bool NeedsBarrier, Value *ChunkSize) {
  assert(CLI->isValid() && "Requires a valid canonical loop");
  assert(ChunkSize && "Chunk size is required");

  LLVMContext &Ctx = CLI->getFunction()->getContext();
  Value *IV = CLI->getIndVar();
  Value *OrigTripCount = CLI->getTripCount();
  Type *IVTy = IV->getType();
  assert(IVTy->getIntegerBitWidth() <= 64 &&
         "Max supported tripcount bitwidth is 64 bits");
  Type *InternalIVTy = IVTy->getIntegerBitWidth() <= 32 ? Type::getInt32Ty(Ctx)
                                                        : Type::getInt64Ty(Ctx);
  Type *I32Type = Type::getInt32Ty(M.getContext());
  Constant *Zero = ConstantInt::get(InternalIVTy, 0);
  Constant *One = ConstantInt::get(InternalIVTy, 1);

  // Declare useful OpenMP runtime functions.
  FunctionCallee StaticInit =
      getKmpcForStaticInitForType(InternalIVTy, M, *this);
  FunctionCallee StaticFini =
      getOrCreateRuntimeFunction(M, omp::OMPRTL___kmpc_for_static_fini);

  // Allocate space for computed loop bounds as expected by the "init" function.
  Builder.restoreIP(AllocaIP);
  Builder.SetCurrentDebugLocation(DL);
  Value *PLastIter = Builder.CreateAlloca(I32Type, nullptr, "p.lastiter");
  Value *PLowerBound =
      Builder.CreateAlloca(InternalIVTy, nullptr, "p.lowerbound");
  Value *PUpperBound =
      Builder.CreateAlloca(InternalIVTy, nullptr, "p.upperbound");
  Value *PStride = Builder.CreateAlloca(InternalIVTy, nullptr, "p.stride");

  // Set up the source location value for the OpenMP runtime.
  Builder.restoreIP(CLI->getPreheaderIP());
  Builder.SetCurrentDebugLocation(DL);

  // TODO: Detect overflow in ubsan or max-out with current tripcount.
  Value *CastedChunkSize =
      Builder.CreateZExtOrTrunc(ChunkSize, InternalIVTy, "chunksize");
  Value *CastedTripCount =
      Builder.CreateZExt(OrigTripCount, InternalIVTy, "tripcount");

  Constant *SchedulingType = ConstantInt::get(
      I32Type, static_cast<int>(OMPScheduleType::UnorderedStaticChunked));
  Builder.CreateStore(Zero, PLowerBound);
  Value *OrigUpperBound = Builder.CreateSub(CastedTripCount, One);
  Builder.CreateStore(OrigUpperBound, PUpperBound);
  Builder.CreateStore(One, PStride);

  // Call the "init" function and update the trip count of the loop with the
  // value it produced.
  uint32_t SrcLocStrSize;
  Constant *SrcLocStr = getOrCreateSrcLocStr(DL, SrcLocStrSize);
  Value *SrcLoc = getOrCreateIdent(SrcLocStr, SrcLocStrSize);
  Value *ThreadNum = getOrCreateThreadID(SrcLoc);
  Builder.CreateCall(StaticInit,
                     {/*loc=*/SrcLoc, /*global_tid=*/ThreadNum,
                      /*schedtype=*/SchedulingType, /*plastiter=*/PLastIter,
                      /*plower=*/PLowerBound, /*pupper=*/PUpperBound,
                      /*pstride=*/PStride, /*incr=*/One,
                      /*chunk=*/CastedChunkSize});

  // Load values written by the "init" function.
  Value *FirstChunkStart =
      Builder.CreateLoad(InternalIVTy, PLowerBound, "omp_firstchunk.lb");
  Value *FirstChunkStop =
      Builder.CreateLoad(InternalIVTy, PUpperBound, "omp_firstchunk.ub");
  Value *FirstChunkEnd = Builder.CreateAdd(FirstChunkStop, One);
  Value *ChunkRange =
      Builder.CreateSub(FirstChunkEnd, FirstChunkStart, "omp_chunk.range");
  Value *NextChunkStride =
      Builder.CreateLoad(InternalIVTy, PStride, "omp_dispatch.stride");

  // Create outer "dispatch" loop for enumerating the chunks.
  BasicBlock *DispatchEnter = splitBB(Builder, true);
  Value *DispatchCounter;
  CanonicalLoopInfo *DispatchCLI = createCanonicalLoop(
      {Builder.saveIP(), DL},
      [&](InsertPointTy BodyIP, Value *Counter) { DispatchCounter = Counter; },
      FirstChunkStart, CastedTripCount, NextChunkStride,
      /*IsSigned=*/false, /*InclusiveStop=*/false, /*ComputeIP=*/{},
      "dispatch");

  // Remember the BasicBlocks of the dispatch loop we need, then invalidate to
  // not have to preserve the canonical invariant.
  BasicBlock *DispatchBody = DispatchCLI->getBody();
  BasicBlock *DispatchLatch = DispatchCLI->getLatch();
  BasicBlock *DispatchExit = DispatchCLI->getExit();
  BasicBlock *DispatchAfter = DispatchCLI->getAfter();
  DispatchCLI->invalidate();

  // Rewire the original loop to become the chunk loop inside the dispatch loop.
  redirectTo(DispatchAfter, CLI->getAfter(), DL);
  redirectTo(CLI->getExit(), DispatchLatch, DL);
  redirectTo(DispatchBody, DispatchEnter, DL);

  // Prepare the prolog of the chunk loop.
  Builder.restoreIP(CLI->getPreheaderIP());
  Builder.SetCurrentDebugLocation(DL);

  // Compute the number of iterations of the chunk loop.
  Builder.SetInsertPoint(CLI->getPreheader()->getTerminator());
  Value *ChunkEnd = Builder.CreateAdd(DispatchCounter, ChunkRange);
  Value *IsLastChunk =
      Builder.CreateICmpUGE(ChunkEnd, CastedTripCount, "omp_chunk.is_last");
  Value *CountUntilOrigTripCount =
      Builder.CreateSub(CastedTripCount, DispatchCounter);
  Value *ChunkTripCount = Builder.CreateSelect(
      IsLastChunk, CountUntilOrigTripCount, ChunkRange, "omp_chunk.tripcount");
  Value *BackcastedChunkTC =
      Builder.CreateTrunc(ChunkTripCount, IVTy, "omp_chunk.tripcount.trunc");
  CLI->setTripCount(BackcastedChunkTC);

  // Update all uses of the induction variable except the one in the condition
  // block that compares it with the actual upper bound, and the increment in
  // the latch block.
  Value *BackcastedDispatchCounter =
      Builder.CreateTrunc(DispatchCounter, IVTy, "omp_dispatch.iv.trunc");
  CLI->mapIndVar([&](Instruction *) -> Value * {
    Builder.restoreIP(CLI->getBodyIP());
    return Builder.CreateAdd(IV, BackcastedDispatchCounter);
  });

  // In the "exit" block, call the "fini" function.
  Builder.SetInsertPoint(DispatchExit, DispatchExit->getFirstInsertionPt());
  Builder.CreateCall(StaticFini, {SrcLoc, ThreadNum});

  // Add the barrier if requested.
  if (NeedsBarrier)
    createBarrier(LocationDescription(Builder.saveIP(), DL), OMPD_for,
                  /*ForceSimpleCall=*/false, /*CheckCancelFlag=*/false);

#ifndef NDEBUG
  // Even though we currently do not support applying additional methods to it,
  // the chunk loop should remain a canonical loop.
  CLI->assertOK();
#endif

  return {DispatchAfter, DispatchAfter->getFirstInsertionPt()};
}

// Returns an LLVM function to call for executing an OpenMP static worksharing
// for loop depending on `type`. Only i32 and i64 are supported by the runtime.
// Always interpret integers as unsigned similarly to CanonicalLoopInfo.
static FunctionCallee
getKmpcForStaticLoopForType(Type *Ty, OpenMPIRBuilder *OMPBuilder,
                            WorksharingLoopType LoopType) {
  unsigned Bitwidth = Ty->getIntegerBitWidth();
  Module &M = OMPBuilder->M;
  switch (LoopType) {
  case WorksharingLoopType::ForStaticLoop:
    if (Bitwidth == 32)
      return OMPBuilder->getOrCreateRuntimeFunction(
          M, omp::RuntimeFunction::OMPRTL___kmpc_for_static_loop_4u);
    if (Bitwidth == 64)
      return OMPBuilder->getOrCreateRuntimeFunction(
          M, omp::RuntimeFunction::OMPRTL___kmpc_for_static_loop_8u);
    break;
  case WorksharingLoopType::DistributeStaticLoop:
    if (Bitwidth == 32)
      return OMPBuilder->getOrCreateRuntimeFunction(
          M, omp::RuntimeFunction::OMPRTL___kmpc_distribute_static_loop_4u);
    if (Bitwidth == 64)
      return OMPBuilder->getOrCreateRuntimeFunction(
          M, omp::RuntimeFunction::OMPRTL___kmpc_distribute_static_loop_8u);
    break;
  case WorksharingLoopType::DistributeForStaticLoop:
    if (Bitwidth == 32)
      return OMPBuilder->getOrCreateRuntimeFunction(
          M, omp::RuntimeFunction::OMPRTL___kmpc_distribute_for_static_loop_4u);
    if (Bitwidth == 64)
      return OMPBuilder->getOrCreateRuntimeFunction(
          M, omp::RuntimeFunction::OMPRTL___kmpc_distribute_for_static_loop_8u);
    break;
  }
  if (Bitwidth != 32 && Bitwidth != 64) {
    llvm_unreachable("Unknown OpenMP loop iterator bitwidth");
  }
  llvm_unreachable("Unknown type of OpenMP worksharing loop");
}

// Inserts a call to proper OpenMP Device RTL function which handles
// loop worksharing.
static void createTargetLoopWorkshareCall(
    OpenMPIRBuilder *OMPBuilder, WorksharingLoopType LoopType,
    BasicBlock *InsertBlock, Value *Ident, Value *LoopBodyArg,
    Type *ParallelTaskPtr, Value *TripCount, Function &LoopBodyFn) {
  Type *TripCountTy = TripCount->getType();
  Module &M = OMPBuilder->M;
  IRBuilder<> &Builder = OMPBuilder->Builder;
  FunctionCallee RTLFn =
      getKmpcForStaticLoopForType(TripCountTy, OMPBuilder, LoopType);
  SmallVector<Value *, 8> RealArgs;
  RealArgs.push_back(Ident);
  RealArgs.push_back(Builder.CreateBitCast(&LoopBodyFn, ParallelTaskPtr));
  RealArgs.push_back(LoopBodyArg);
  RealArgs.push_back(TripCount);
  if (LoopType == WorksharingLoopType::DistributeStaticLoop) {
    RealArgs.push_back(ConstantInt::get(TripCountTy, 0));
    Builder.CreateCall(RTLFn, RealArgs);
    return;
  }
  FunctionCallee RTLNumThreads = OMPBuilder->getOrCreateRuntimeFunction(
      M, omp::RuntimeFunction::OMPRTL_omp_get_num_threads);
  Builder.restoreIP({InsertBlock, std::prev(InsertBlock->end())});
  Value *NumThreads = Builder.CreateCall(RTLNumThreads, {});

  RealArgs.push_back(
      Builder.CreateZExtOrTrunc(NumThreads, TripCountTy, "num.threads.cast"));
  RealArgs.push_back(ConstantInt::get(TripCountTy, 0));
  if (LoopType == WorksharingLoopType::DistributeForStaticLoop) {
    RealArgs.push_back(ConstantInt::get(TripCountTy, 0));
  }

  Builder.CreateCall(RTLFn, RealArgs);
}

static void
workshareLoopTargetCallback(OpenMPIRBuilder *OMPIRBuilder,
                            CanonicalLoopInfo *CLI, Value *Ident,
                            Function &OutlinedFn, Type *ParallelTaskPtr,
                            const SmallVector<Instruction *, 4> &ToBeDeleted,
                            WorksharingLoopType LoopType) {
  IRBuilder<> &Builder = OMPIRBuilder->Builder;
  BasicBlock *Preheader = CLI->getPreheader();
  Value *TripCount = CLI->getTripCount();

  // After loop body outling, the loop body contains only set up
  // of loop body argument structure and the call to the outlined
  // loop body function. Firstly, we need to move setup of loop body args
  // into loop preheader.
  Preheader->splice(std::prev(Preheader->end()), CLI->getBody(),
                    CLI->getBody()->begin(), std::prev(CLI->getBody()->end()));

  // The next step is to remove the whole loop. We do not it need anymore.
  // That's why make an unconditional branch from loop preheader to loop
  // exit block
  Builder.restoreIP({Preheader, Preheader->end()});
  Preheader->getTerminator()->eraseFromParent();
  Builder.CreateBr(CLI->getExit());

  // Delete dead loop blocks
  OpenMPIRBuilder::OutlineInfo CleanUpInfo;
  SmallPtrSet<BasicBlock *, 32> RegionBlockSet;
  SmallVector<BasicBlock *, 32> BlocksToBeRemoved;
  CleanUpInfo.EntryBB = CLI->getHeader();
  CleanUpInfo.ExitBB = CLI->getExit();
  CleanUpInfo.collectBlocks(RegionBlockSet, BlocksToBeRemoved);
  DeleteDeadBlocks(BlocksToBeRemoved);

  // Find the instruction which corresponds to loop body argument structure
  // and remove the call to loop body function instruction.
  Value *LoopBodyArg;
  User *OutlinedFnUser = OutlinedFn.getUniqueUndroppableUser();
  assert(OutlinedFnUser &&
         "Expected unique undroppable user of outlined function");
  CallInst *OutlinedFnCallInstruction = dyn_cast<CallInst>(OutlinedFnUser);
  assert(OutlinedFnCallInstruction && "Expected outlined function call");
  assert((OutlinedFnCallInstruction->getParent() == Preheader) &&
         "Expected outlined function call to be located in loop preheader");
  // Check in case no argument structure has been passed.
  if (OutlinedFnCallInstruction->arg_size() > 1)
    LoopBodyArg = OutlinedFnCallInstruction->getArgOperand(1);
  else
    LoopBodyArg = Constant::getNullValue(Builder.getPtrTy());
  OutlinedFnCallInstruction->eraseFromParent();

  createTargetLoopWorkshareCall(OMPIRBuilder, LoopType, Preheader, Ident,
                                LoopBodyArg, ParallelTaskPtr, TripCount,
                                OutlinedFn);

  for (auto &ToBeDeletedItem : ToBeDeleted)
    ToBeDeletedItem->eraseFromParent();
  CLI->invalidate();
}

OpenMPIRBuilder::InsertPointTy
OpenMPIRBuilder::applyWorkshareLoopTarget(DebugLoc DL, CanonicalLoopInfo *CLI,
                                          InsertPointTy AllocaIP,
                                          WorksharingLoopType LoopType) {
  uint32_t SrcLocStrSize;
  Constant *SrcLocStr = getOrCreateSrcLocStr(DL, SrcLocStrSize);
  Value *Ident = getOrCreateIdent(SrcLocStr, SrcLocStrSize);

  OutlineInfo OI;
  OI.OuterAllocaBB = CLI->getPreheader();
  Function *OuterFn = CLI->getPreheader()->getParent();

  // Instructions which need to be deleted at the end of code generation
  SmallVector<Instruction *, 4> ToBeDeleted;

  OI.OuterAllocaBB = AllocaIP.getBlock();

  // Mark the body loop as region which needs to be extracted
  OI.EntryBB = CLI->getBody();
  OI.ExitBB = CLI->getLatch()->splitBasicBlock(CLI->getLatch()->begin(),
                                               "omp.prelatch", true);

  // Prepare loop body for extraction
  Builder.restoreIP({CLI->getPreheader(), CLI->getPreheader()->begin()});

  // Insert new loop counter variable which will be used only in loop
  // body.
  AllocaInst *NewLoopCnt = Builder.CreateAlloca(CLI->getIndVarType(), 0, "");
  Instruction *NewLoopCntLoad =
      Builder.CreateLoad(CLI->getIndVarType(), NewLoopCnt);
  // New loop counter instructions are redundant in the loop preheader when
  // code generation for workshare loop is finshed. That's why mark them as
  // ready for deletion.
  ToBeDeleted.push_back(NewLoopCntLoad);
  ToBeDeleted.push_back(NewLoopCnt);

  // Analyse loop body region. Find all input variables which are used inside
  // loop body region.
  SmallPtrSet<BasicBlock *, 32> ParallelRegionBlockSet;
  SmallVector<BasicBlock *, 32> Blocks;
  OI.collectBlocks(ParallelRegionBlockSet, Blocks);
  SmallVector<BasicBlock *, 32> BlocksT(ParallelRegionBlockSet.begin(),
                                        ParallelRegionBlockSet.end());

  CodeExtractorAnalysisCache CEAC(*OuterFn);
  CodeExtractor Extractor(Blocks,
                          /* DominatorTree */ nullptr,
                          /* AggregateArgs */ true,
                          /* BlockFrequencyInfo */ nullptr,
                          /* BranchProbabilityInfo */ nullptr,
                          /* AssumptionCache */ nullptr,
                          /* AllowVarArgs */ true,
                          /* AllowAlloca */ true,
                          /* AllocationBlock */ CLI->getPreheader(),
                          /* Suffix */ ".omp_wsloop",
                          /* AggrArgsIn0AddrSpace */ true);

  BasicBlock *CommonExit = nullptr;
  SetVector<Value *> Inputs, Outputs, SinkingCands, HoistingCands;

  // Find allocas outside the loop body region which are used inside loop
  // body
  Extractor.findAllocas(CEAC, SinkingCands, HoistingCands, CommonExit);

  // We need to model loop body region as the function f(cnt, loop_arg).
  // That's why we replace loop induction variable by the new counter
  // which will be one of loop body function argument
  SmallVector<User *> Users(CLI->getIndVar()->user_begin(),
                            CLI->getIndVar()->user_end());
  for (auto Use : Users) {
    if (Instruction *Inst = dyn_cast<Instruction>(Use)) {
      if (ParallelRegionBlockSet.count(Inst->getParent())) {
        Inst->replaceUsesOfWith(CLI->getIndVar(), NewLoopCntLoad);
      }
    }
  }
  // Make sure that loop counter variable is not merged into loop body
  // function argument structure and it is passed as separate variable
  OI.ExcludeArgsFromAggregate.push_back(NewLoopCntLoad);

  // PostOutline CB is invoked when loop body function is outlined and
  // loop body is replaced by call to outlined function. We need to add
  // call to OpenMP device rtl inside loop preheader. OpenMP device rtl
  // function will handle loop control logic.
  //
  OI.PostOutlineCB = [=, ToBeDeletedVec =
                             std::move(ToBeDeleted)](Function &OutlinedFn) {
    workshareLoopTargetCallback(this, CLI, Ident, OutlinedFn, ParallelTaskPtr,
                                ToBeDeletedVec, LoopType);
  };
  addOutlineInfo(std::move(OI));
  return CLI->getAfterIP();
}

OpenMPIRBuilder::InsertPointTy OpenMPIRBuilder::applyWorkshareLoop(
    DebugLoc DL, CanonicalLoopInfo *CLI, InsertPointTy AllocaIP,
    bool NeedsBarrier, omp::ScheduleKind SchedKind, Value *ChunkSize,
    bool HasSimdModifier, bool HasMonotonicModifier,
    bool HasNonmonotonicModifier, bool HasOrderedClause,
    WorksharingLoopType LoopType) {
  if (Config.isTargetDevice())
    return applyWorkshareLoopTarget(DL, CLI, AllocaIP, LoopType);
  OMPScheduleType EffectiveScheduleType = computeOpenMPScheduleType(
      SchedKind, ChunkSize, HasSimdModifier, HasMonotonicModifier,
      HasNonmonotonicModifier, HasOrderedClause);

  bool IsOrdered = (EffectiveScheduleType & OMPScheduleType::ModifierOrdered) ==
                   OMPScheduleType::ModifierOrdered;
  switch (EffectiveScheduleType & ~OMPScheduleType::ModifierMask) {
  case OMPScheduleType::BaseStatic:
    assert(!ChunkSize && "No chunk size with static-chunked schedule");
    if (IsOrdered)
      return applyDynamicWorkshareLoop(DL, CLI, AllocaIP, EffectiveScheduleType,
                                       NeedsBarrier, ChunkSize);
    // FIXME: Monotonicity ignored?
    return applyStaticWorkshareLoop(DL, CLI, AllocaIP, NeedsBarrier);

  case OMPScheduleType::BaseStaticChunked:
    if (IsOrdered)
      return applyDynamicWorkshareLoop(DL, CLI, AllocaIP, EffectiveScheduleType,
                                       NeedsBarrier, ChunkSize);
    // FIXME: Monotonicity ignored?
    return applyStaticChunkedWorkshareLoop(DL, CLI, AllocaIP, NeedsBarrier,
                                           ChunkSize);

  case OMPScheduleType::BaseRuntime:
  case OMPScheduleType::BaseAuto:
  case OMPScheduleType::BaseGreedy:
  case OMPScheduleType::BaseBalanced:
  case OMPScheduleType::BaseSteal:
  case OMPScheduleType::BaseGuidedSimd:
  case OMPScheduleType::BaseRuntimeSimd:
    assert(!ChunkSize &&
           "schedule type does not support user-defined chunk sizes");
    [[fallthrough]];
  case OMPScheduleType::BaseDynamicChunked:
  case OMPScheduleType::BaseGuidedChunked:
  case OMPScheduleType::BaseGuidedIterativeChunked:
  case OMPScheduleType::BaseGuidedAnalyticalChunked:
  case OMPScheduleType::BaseStaticBalancedChunked:
    return applyDynamicWorkshareLoop(DL, CLI, AllocaIP, EffectiveScheduleType,
                                     NeedsBarrier, ChunkSize);

  default:
    llvm_unreachable("Unknown/unimplemented schedule kind");
  }
}

/// Returns an LLVM function to call for initializing loop bounds using OpenMP
/// dynamic scheduling depending on `type`. Only i32 and i64 are supported by
/// the runtime. Always interpret integers as unsigned similarly to
/// CanonicalLoopInfo.
static FunctionCallee
getKmpcForDynamicInitForType(Type *Ty, Module &M, OpenMPIRBuilder &OMPBuilder) {
  unsigned Bitwidth = Ty->getIntegerBitWidth();
  if (Bitwidth == 32)
    return OMPBuilder.getOrCreateRuntimeFunction(
        M, omp::RuntimeFunction::OMPRTL___kmpc_dispatch_init_4u);
  if (Bitwidth == 64)
    return OMPBuilder.getOrCreateRuntimeFunction(
        M, omp::RuntimeFunction::OMPRTL___kmpc_dispatch_init_8u);
  llvm_unreachable("unknown OpenMP loop iterator bitwidth");
}

/// Returns an LLVM function to call for updating the next loop using OpenMP
/// dynamic scheduling depending on `type`. Only i32 and i64 are supported by
/// the runtime. Always interpret integers as unsigned similarly to
/// CanonicalLoopInfo.
static FunctionCallee
getKmpcForDynamicNextForType(Type *Ty, Module &M, OpenMPIRBuilder &OMPBuilder) {
  unsigned Bitwidth = Ty->getIntegerBitWidth();
  if (Bitwidth == 32)
    return OMPBuilder.getOrCreateRuntimeFunction(
        M, omp::RuntimeFunction::OMPRTL___kmpc_dispatch_next_4u);
  if (Bitwidth == 64)
    return OMPBuilder.getOrCreateRuntimeFunction(
        M, omp::RuntimeFunction::OMPRTL___kmpc_dispatch_next_8u);
  llvm_unreachable("unknown OpenMP loop iterator bitwidth");
}

/// Returns an LLVM function to call for finalizing the dynamic loop using
/// depending on `type`. Only i32 and i64 are supported by the runtime. Always
/// interpret integers as unsigned similarly to CanonicalLoopInfo.
static FunctionCallee
getKmpcForDynamicFiniForType(Type *Ty, Module &M, OpenMPIRBuilder &OMPBuilder) {
  unsigned Bitwidth = Ty->getIntegerBitWidth();
  if (Bitwidth == 32)
    return OMPBuilder.getOrCreateRuntimeFunction(
        M, omp::RuntimeFunction::OMPRTL___kmpc_dispatch_fini_4u);
  if (Bitwidth == 64)
    return OMPBuilder.getOrCreateRuntimeFunction(
        M, omp::RuntimeFunction::OMPRTL___kmpc_dispatch_fini_8u);
  llvm_unreachable("unknown OpenMP loop iterator bitwidth");
}

OpenMPIRBuilder::InsertPointTy OpenMPIRBuilder::applyDynamicWorkshareLoop(
    DebugLoc DL, CanonicalLoopInfo *CLI, InsertPointTy AllocaIP,
    OMPScheduleType SchedType, bool NeedsBarrier, Value *Chunk) {
  assert(CLI->isValid() && "Requires a valid canonical loop");
  assert(!isConflictIP(AllocaIP, CLI->getPreheaderIP()) &&
         "Require dedicated allocate IP");
  assert(isValidWorkshareLoopScheduleType(SchedType) &&
         "Require valid schedule type");

  bool Ordered = (SchedType & OMPScheduleType::ModifierOrdered) ==
                 OMPScheduleType::ModifierOrdered;

  // Set up the source location value for OpenMP runtime.
  Builder.SetCurrentDebugLocation(DL);

  uint32_t SrcLocStrSize;
  Constant *SrcLocStr = getOrCreateSrcLocStr(DL, SrcLocStrSize);
  Value *SrcLoc = getOrCreateIdent(SrcLocStr, SrcLocStrSize);

  // Declare useful OpenMP runtime functions.
  Value *IV = CLI->getIndVar();
  Type *IVTy = IV->getType();
  FunctionCallee DynamicInit = getKmpcForDynamicInitForType(IVTy, M, *this);
  FunctionCallee DynamicNext = getKmpcForDynamicNextForType(IVTy, M, *this);

  // Allocate space for computed loop bounds as expected by the "init" function.
  Builder.restoreIP(AllocaIP);
  Type *I32Type = Type::getInt32Ty(M.getContext());
  Value *PLastIter = Builder.CreateAlloca(I32Type, nullptr, "p.lastiter");
  Value *PLowerBound = Builder.CreateAlloca(IVTy, nullptr, "p.lowerbound");
  Value *PUpperBound = Builder.CreateAlloca(IVTy, nullptr, "p.upperbound");
  Value *PStride = Builder.CreateAlloca(IVTy, nullptr, "p.stride");

  // At the end of the preheader, prepare for calling the "init" function by
  // storing the current loop bounds into the allocated space. A canonical loop
  // always iterates from 0 to trip-count with step 1. Note that "init" expects
  // and produces an inclusive upper bound.
  BasicBlock *PreHeader = CLI->getPreheader();
  Builder.SetInsertPoint(PreHeader->getTerminator());
  Constant *One = ConstantInt::get(IVTy, 1);
  Builder.CreateStore(One, PLowerBound);
  Value *UpperBound = CLI->getTripCount();
  Builder.CreateStore(UpperBound, PUpperBound);
  Builder.CreateStore(One, PStride);

  BasicBlock *Header = CLI->getHeader();
  BasicBlock *Exit = CLI->getExit();
  BasicBlock *Cond = CLI->getCond();
  BasicBlock *Latch = CLI->getLatch();
  InsertPointTy AfterIP = CLI->getAfterIP();

  // The CLI will be "broken" in the code below, as the loop is no longer
  // a valid canonical loop.

  if (!Chunk)
    Chunk = One;

  Value *ThreadNum = getOrCreateThreadID(SrcLoc);

  Constant *SchedulingType =
      ConstantInt::get(I32Type, static_cast<int>(SchedType));

  // Call the "init" function.
  Builder.CreateCall(DynamicInit,
                     {SrcLoc, ThreadNum, SchedulingType, /* LowerBound */ One,
                      UpperBound, /* step */ One, Chunk});

  // An outer loop around the existing one.
  BasicBlock *OuterCond = BasicBlock::Create(
      PreHeader->getContext(), Twine(PreHeader->getName()) + ".outer.cond",
      PreHeader->getParent());
  // This needs to be 32-bit always, so can't use the IVTy Zero above.
  Builder.SetInsertPoint(OuterCond, OuterCond->getFirstInsertionPt());
  Value *Res =
      Builder.CreateCall(DynamicNext, {SrcLoc, ThreadNum, PLastIter,
                                       PLowerBound, PUpperBound, PStride});
  Constant *Zero32 = ConstantInt::get(I32Type, 0);
  Value *MoreWork = Builder.CreateCmp(CmpInst::ICMP_NE, Res, Zero32);
  Value *LowerBound =
      Builder.CreateSub(Builder.CreateLoad(IVTy, PLowerBound), One, "lb");
  Builder.CreateCondBr(MoreWork, Header, Exit);

  // Change PHI-node in loop header to use outer cond rather than preheader,
  // and set IV to the LowerBound.
  Instruction *Phi = &Header->front();
  auto *PI = cast<PHINode>(Phi);
  PI->setIncomingBlock(0, OuterCond);
  PI->setIncomingValue(0, LowerBound);

  // Then set the pre-header to jump to the OuterCond
  Instruction *Term = PreHeader->getTerminator();
  auto *Br = cast<BranchInst>(Term);
  Br->setSuccessor(0, OuterCond);

  // Modify the inner condition:
  // * Use the UpperBound returned from the DynamicNext call.
  // * jump to the loop outer loop when done with one of the inner loops.
  Builder.SetInsertPoint(Cond, Cond->getFirstInsertionPt());
  UpperBound = Builder.CreateLoad(IVTy, PUpperBound, "ub");
  Instruction *Comp = &*Builder.GetInsertPoint();
  auto *CI = cast<CmpInst>(Comp);
  CI->setOperand(1, UpperBound);
  // Redirect the inner exit to branch to outer condition.
  Instruction *Branch = &Cond->back();
  auto *BI = cast<BranchInst>(Branch);
  assert(BI->getSuccessor(1) == Exit);
  BI->setSuccessor(1, OuterCond);

  // Call the "fini" function if "ordered" is present in wsloop directive.
  if (Ordered) {
    Builder.SetInsertPoint(&Latch->back());
    FunctionCallee DynamicFini = getKmpcForDynamicFiniForType(IVTy, M, *this);
    Builder.CreateCall(DynamicFini, {SrcLoc, ThreadNum});
  }

  // Add the barrier if requested.
  if (NeedsBarrier) {
    Builder.SetInsertPoint(&Exit->back());
    createBarrier(LocationDescription(Builder.saveIP(), DL),
                  omp::Directive::OMPD_for, /* ForceSimpleCall */ false,
                  /* CheckCancelFlag */ false);
  }

  CLI->invalidate();
  return AfterIP;
}

/// Redirect all edges that branch to \p OldTarget to \p NewTarget. That is,
/// after this \p OldTarget will be orphaned.
static void redirectAllPredecessorsTo(BasicBlock *OldTarget,
                                      BasicBlock *NewTarget, DebugLoc DL) {
  for (BasicBlock *Pred : make_early_inc_range(predecessors(OldTarget)))
    redirectTo(Pred, NewTarget, DL);
}

/// Determine which blocks in \p BBs are reachable from outside and remove the
/// ones that are not reachable from the function.
static void removeUnusedBlocksFromParent(ArrayRef<BasicBlock *> BBs) {
  SmallPtrSet<BasicBlock *, 6> BBsToErase{BBs.begin(), BBs.end()};
  auto HasRemainingUses = [&BBsToErase](BasicBlock *BB) {
    for (Use &U : BB->uses()) {
      auto *UseInst = dyn_cast<Instruction>(U.getUser());
      if (!UseInst)
        continue;
      if (BBsToErase.count(UseInst->getParent()))
        continue;
      return true;
    }
    return false;
  };

  while (true) {
    bool Changed = false;
    for (BasicBlock *BB : make_early_inc_range(BBsToErase)) {
      if (HasRemainingUses(BB)) {
        BBsToErase.erase(BB);
        Changed = true;
      }
    }
    if (!Changed)
      break;
  }

  SmallVector<BasicBlock *, 7> BBVec(BBsToErase.begin(), BBsToErase.end());
  DeleteDeadBlocks(BBVec);
}

CanonicalLoopInfo *
OpenMPIRBuilder::collapseLoops(DebugLoc DL, ArrayRef<CanonicalLoopInfo *> Loops,
                               InsertPointTy ComputeIP) {
  assert(Loops.size() >= 1 && "At least one loop required");
  size_t NumLoops = Loops.size();

  // Nothing to do if there is already just one loop.
  if (NumLoops == 1)
    return Loops.front();

  CanonicalLoopInfo *Outermost = Loops.front();
  CanonicalLoopInfo *Innermost = Loops.back();
  BasicBlock *OrigPreheader = Outermost->getPreheader();
  BasicBlock *OrigAfter = Outermost->getAfter();
  Function *F = OrigPreheader->getParent();

  // Loop control blocks that may become orphaned later.
  SmallVector<BasicBlock *, 12> OldControlBBs;
  OldControlBBs.reserve(6 * Loops.size());
  for (CanonicalLoopInfo *Loop : Loops)
    Loop->collectControlBlocks(OldControlBBs);

  // Setup the IRBuilder for inserting the trip count computation.
  Builder.SetCurrentDebugLocation(DL);
  if (ComputeIP.isSet())
    Builder.restoreIP(ComputeIP);
  else
    Builder.restoreIP(Outermost->getPreheaderIP());

  // Derive the collapsed' loop trip count.
  // TODO: Find common/largest indvar type.
  Value *CollapsedTripCount = nullptr;
  for (CanonicalLoopInfo *L : Loops) {
    assert(L->isValid() &&
           "All loops to collapse must be valid canonical loops");
    Value *OrigTripCount = L->getTripCount();
    if (!CollapsedTripCount) {
      CollapsedTripCount = OrigTripCount;
      continue;
    }

    // TODO: Enable UndefinedSanitizer to diagnose an overflow here.
    CollapsedTripCount = Builder.CreateMul(CollapsedTripCount, OrigTripCount,
                                           {}, /*HasNUW=*/true);
  }

  // Create the collapsed loop control flow.
  CanonicalLoopInfo *Result =
      createLoopSkeleton(DL, CollapsedTripCount, F,
                         OrigPreheader->getNextNode(), OrigAfter, "collapsed");

  // Build the collapsed loop body code.
  // Start with deriving the input loop induction variables from the collapsed
  // one, using a divmod scheme. To preserve the original loops' order, the
  // innermost loop use the least significant bits.
  Builder.restoreIP(Result->getBodyIP());

  Value *Leftover = Result->getIndVar();
  SmallVector<Value *> NewIndVars;
  NewIndVars.resize(NumLoops);
  for (int i = NumLoops - 1; i >= 1; --i) {
    Value *OrigTripCount = Loops[i]->getTripCount();

    Value *NewIndVar = Builder.CreateURem(Leftover, OrigTripCount);
    NewIndVars[i] = NewIndVar;

    Leftover = Builder.CreateUDiv(Leftover, OrigTripCount);
  }
  // Outermost loop gets all the remaining bits.
  NewIndVars[0] = Leftover;

  // Construct the loop body control flow.
  // We progressively construct the branch structure following in direction of
  // the control flow, from the leading in-between code, the loop nest body, the
  // trailing in-between code, and rejoining the collapsed loop's latch.
  // ContinueBlock and ContinuePred keep track of the source(s) of next edge. If
  // the ContinueBlock is set, continue with that block. If ContinuePred, use
  // its predecessors as sources.
  BasicBlock *ContinueBlock = Result->getBody();
  BasicBlock *ContinuePred = nullptr;
  auto ContinueWith = [&ContinueBlock, &ContinuePred, DL](BasicBlock *Dest,
                                                          BasicBlock *NextSrc) {
    if (ContinueBlock)
      redirectTo(ContinueBlock, Dest, DL);
    else
      redirectAllPredecessorsTo(ContinuePred, Dest, DL);

    ContinueBlock = nullptr;
    ContinuePred = NextSrc;
  };

  // The code before the nested loop of each level.
  // Because we are sinking it into the nest, it will be executed more often
  // that the original loop. More sophisticated schemes could keep track of what
  // the in-between code is and instantiate it only once per thread.
  for (size_t i = 0; i < NumLoops - 1; ++i)
    ContinueWith(Loops[i]->getBody(), Loops[i + 1]->getHeader());

  // Connect the loop nest body.
  ContinueWith(Innermost->getBody(), Innermost->getLatch());

  // The code after the nested loop at each level.
  for (size_t i = NumLoops - 1; i > 0; --i)
    ContinueWith(Loops[i]->getAfter(), Loops[i - 1]->getLatch());

  // Connect the finished loop to the collapsed loop latch.
  ContinueWith(Result->getLatch(), nullptr);

  // Replace the input loops with the new collapsed loop.
  redirectTo(Outermost->getPreheader(), Result->getPreheader(), DL);
  redirectTo(Result->getAfter(), Outermost->getAfter(), DL);

  // Replace the input loop indvars with the derived ones.
  for (size_t i = 0; i < NumLoops; ++i)
    Loops[i]->getIndVar()->replaceAllUsesWith(NewIndVars[i]);

  // Remove unused parts of the input loops.
  removeUnusedBlocksFromParent(OldControlBBs);

  for (CanonicalLoopInfo *L : Loops)
    L->invalidate();

#ifndef NDEBUG
  Result->assertOK();
#endif
  return Result;
}

std::vector<CanonicalLoopInfo *>
OpenMPIRBuilder::tileLoops(DebugLoc DL, ArrayRef<CanonicalLoopInfo *> Loops,
                           ArrayRef<Value *> TileSizes) {
  assert(TileSizes.size() == Loops.size() &&
         "Must pass as many tile sizes as there are loops");
  int NumLoops = Loops.size();
  assert(NumLoops >= 1 && "At least one loop to tile required");

  CanonicalLoopInfo *OutermostLoop = Loops.front();
  CanonicalLoopInfo *InnermostLoop = Loops.back();
  Function *F = OutermostLoop->getBody()->getParent();
  BasicBlock *InnerEnter = InnermostLoop->getBody();
  BasicBlock *InnerLatch = InnermostLoop->getLatch();

  // Loop control blocks that may become orphaned later.
  SmallVector<BasicBlock *, 12> OldControlBBs;
  OldControlBBs.reserve(6 * Loops.size());
  for (CanonicalLoopInfo *Loop : Loops)
    Loop->collectControlBlocks(OldControlBBs);

  // Collect original trip counts and induction variable to be accessible by
  // index. Also, the structure of the original loops is not preserved during
  // the construction of the tiled loops, so do it before we scavenge the BBs of
  // any original CanonicalLoopInfo.
  SmallVector<Value *, 4> OrigTripCounts, OrigIndVars;
  for (CanonicalLoopInfo *L : Loops) {
    assert(L->isValid() && "All input loops must be valid canonical loops");
    OrigTripCounts.push_back(L->getTripCount());
    OrigIndVars.push_back(L->getIndVar());
  }

  // Collect the code between loop headers. These may contain SSA definitions
  // that are used in the loop nest body. To be usable with in the innermost
  // body, these BasicBlocks will be sunk into the loop nest body. That is,
  // these instructions may be executed more often than before the tiling.
  // TODO: It would be sufficient to only sink them into body of the
  // corresponding tile loop.
  SmallVector<std::pair<BasicBlock *, BasicBlock *>, 4> InbetweenCode;
  for (int i = 0; i < NumLoops - 1; ++i) {
    CanonicalLoopInfo *Surrounding = Loops[i];
    CanonicalLoopInfo *Nested = Loops[i + 1];

    BasicBlock *EnterBB = Surrounding->getBody();
    BasicBlock *ExitBB = Nested->getHeader();
    InbetweenCode.emplace_back(EnterBB, ExitBB);
  }

  // Compute the trip counts of the floor loops.
  Builder.SetCurrentDebugLocation(DL);
  Builder.restoreIP(OutermostLoop->getPreheaderIP());
  SmallVector<Value *, 4> FloorCount, FloorRems;
  for (int i = 0; i < NumLoops; ++i) {
    Value *TileSize = TileSizes[i];
    Value *OrigTripCount = OrigTripCounts[i];
    Type *IVType = OrigTripCount->getType();

    Value *FloorTripCount = Builder.CreateUDiv(OrigTripCount, TileSize);
    Value *FloorTripRem = Builder.CreateURem(OrigTripCount, TileSize);

    // 0 if tripcount divides the tilesize, 1 otherwise.
    // 1 means we need an additional iteration for a partial tile.
    //
    // Unfortunately we cannot just use the roundup-formula
    //   (tripcount + tilesize - 1)/tilesize
    // because the summation might overflow. We do not want introduce undefined
    // behavior when the untiled loop nest did not.
    Value *FloorTripOverflow =
        Builder.CreateICmpNE(FloorTripRem, ConstantInt::get(IVType, 0));

    FloorTripOverflow = Builder.CreateZExt(FloorTripOverflow, IVType);
    FloorTripCount =
        Builder.CreateAdd(FloorTripCount, FloorTripOverflow,
                          "omp_floor" + Twine(i) + ".tripcount", true);

    // Remember some values for later use.
    FloorCount.push_back(FloorTripCount);
    FloorRems.push_back(FloorTripRem);
  }

  // Generate the new loop nest, from the outermost to the innermost.
  std::vector<CanonicalLoopInfo *> Result;
  Result.reserve(NumLoops * 2);

  // The basic block of the surrounding loop that enters the nest generated
  // loop.
  BasicBlock *Enter = OutermostLoop->getPreheader();

  // The basic block of the surrounding loop where the inner code should
  // continue.
  BasicBlock *Continue = OutermostLoop->getAfter();

  // Where the next loop basic block should be inserted.
  BasicBlock *OutroInsertBefore = InnermostLoop->getExit();

  auto EmbeddNewLoop =
      [this, DL, F, InnerEnter, &Enter, &Continue, &OutroInsertBefore](
          Value *TripCount, const Twine &Name) -> CanonicalLoopInfo * {
    CanonicalLoopInfo *EmbeddedLoop = createLoopSkeleton(
        DL, TripCount, F, InnerEnter, OutroInsertBefore, Name);
    redirectTo(Enter, EmbeddedLoop->getPreheader(), DL);
    redirectTo(EmbeddedLoop->getAfter(), Continue, DL);

    // Setup the position where the next embedded loop connects to this loop.
    Enter = EmbeddedLoop->getBody();
    Continue = EmbeddedLoop->getLatch();
    OutroInsertBefore = EmbeddedLoop->getLatch();
    return EmbeddedLoop;
  };

  auto EmbeddNewLoops = [&Result, &EmbeddNewLoop](ArrayRef<Value *> TripCounts,
                                                  const Twine &NameBase) {
    for (auto P : enumerate(TripCounts)) {
      CanonicalLoopInfo *EmbeddedLoop =
          EmbeddNewLoop(P.value(), NameBase + Twine(P.index()));
      Result.push_back(EmbeddedLoop);
    }
  };

  EmbeddNewLoops(FloorCount, "floor");

  // Within the innermost floor loop, emit the code that computes the tile
  // sizes.
  Builder.SetInsertPoint(Enter->getTerminator());
  SmallVector<Value *, 4> TileCounts;
  for (int i = 0; i < NumLoops; ++i) {
    CanonicalLoopInfo *FloorLoop = Result[i];
    Value *TileSize = TileSizes[i];

    Value *FloorIsEpilogue =
        Builder.CreateICmpEQ(FloorLoop->getIndVar(), FloorCount[i]);
    Value *TileTripCount =
        Builder.CreateSelect(FloorIsEpilogue, FloorRems[i], TileSize);

    TileCounts.push_back(TileTripCount);
  }

  // Create the tile loops.
  EmbeddNewLoops(TileCounts, "tile");

  // Insert the inbetween code into the body.
  BasicBlock *BodyEnter = Enter;
  BasicBlock *BodyEntered = nullptr;
  for (std::pair<BasicBlock *, BasicBlock *> P : InbetweenCode) {
    BasicBlock *EnterBB = P.first;
    BasicBlock *ExitBB = P.second;

    if (BodyEnter)
      redirectTo(BodyEnter, EnterBB, DL);
    else
      redirectAllPredecessorsTo(BodyEntered, EnterBB, DL);

    BodyEnter = nullptr;
    BodyEntered = ExitBB;
  }

  // Append the original loop nest body into the generated loop nest body.
  if (BodyEnter)
    redirectTo(BodyEnter, InnerEnter, DL);
  else
    redirectAllPredecessorsTo(BodyEntered, InnerEnter, DL);
  redirectAllPredecessorsTo(InnerLatch, Continue, DL);

  // Replace the original induction variable with an induction variable computed
  // from the tile and floor induction variables.
  Builder.restoreIP(Result.back()->getBodyIP());
  for (int i = 0; i < NumLoops; ++i) {
    CanonicalLoopInfo *FloorLoop = Result[i];
    CanonicalLoopInfo *TileLoop = Result[NumLoops + i];
    Value *OrigIndVar = OrigIndVars[i];
    Value *Size = TileSizes[i];

    Value *Scale =
        Builder.CreateMul(Size, FloorLoop->getIndVar(), {}, /*HasNUW=*/true);
    Value *Shift =
        Builder.CreateAdd(Scale, TileLoop->getIndVar(), {}, /*HasNUW=*/true);
    OrigIndVar->replaceAllUsesWith(Shift);
  }

  // Remove unused parts of the original loops.
  removeUnusedBlocksFromParent(OldControlBBs);

  for (CanonicalLoopInfo *L : Loops)
    L->invalidate();

#ifndef NDEBUG
  for (CanonicalLoopInfo *GenL : Result)
    GenL->assertOK();
#endif
  return Result;
}

/// Attach metadata \p Properties to the basic block described by \p BB. If the
/// basic block already has metadata, the basic block properties are appended.
static void addBasicBlockMetadata(BasicBlock *BB,
                                  ArrayRef<Metadata *> Properties) {
  // Nothing to do if no property to attach.
  if (Properties.empty())
    return;

  LLVMContext &Ctx = BB->getContext();
  SmallVector<Metadata *> NewProperties;
  NewProperties.push_back(nullptr);

  // If the basic block already has metadata, prepend it to the new metadata.
  MDNode *Existing = BB->getTerminator()->getMetadata(LLVMContext::MD_loop);
  if (Existing)
    append_range(NewProperties, drop_begin(Existing->operands(), 1));

  append_range(NewProperties, Properties);
  MDNode *BasicBlockID = MDNode::getDistinct(Ctx, NewProperties);
  BasicBlockID->replaceOperandWith(0, BasicBlockID);

  BB->getTerminator()->setMetadata(LLVMContext::MD_loop, BasicBlockID);
}

/// Attach loop metadata \p Properties to the loop described by \p Loop. If the
/// loop already has metadata, the loop properties are appended.
static void addLoopMetadata(CanonicalLoopInfo *Loop,
                            ArrayRef<Metadata *> Properties) {
  assert(Loop->isValid() && "Expecting a valid CanonicalLoopInfo");

  // Attach metadata to the loop's latch
  BasicBlock *Latch = Loop->getLatch();
  assert(Latch && "A valid CanonicalLoopInfo must have a unique latch");
  addBasicBlockMetadata(Latch, Properties);
}

/// Attach llvm.access.group metadata to the memref instructions of \p Block
static void addSimdMetadata(BasicBlock *Block, MDNode *AccessGroup,
                            LoopInfo &LI) {
  for (Instruction &I : *Block) {
    if (I.mayReadOrWriteMemory()) {
      // TODO: This instruction may already have access group from
      // other pragmas e.g. #pragma clang loop vectorize.  Append
      // so that the existing metadata is not overwritten.
      I.setMetadata(LLVMContext::MD_access_group, AccessGroup);
    }
  }
}

void OpenMPIRBuilder::unrollLoopFull(DebugLoc, CanonicalLoopInfo *Loop) {
  LLVMContext &Ctx = Builder.getContext();
  addLoopMetadata(
      Loop, {MDNode::get(Ctx, MDString::get(Ctx, "llvm.loop.unroll.enable")),
             MDNode::get(Ctx, MDString::get(Ctx, "llvm.loop.unroll.full"))});
}

void OpenMPIRBuilder::unrollLoopHeuristic(DebugLoc, CanonicalLoopInfo *Loop) {
  LLVMContext &Ctx = Builder.getContext();
  addLoopMetadata(
      Loop, {
                MDNode::get(Ctx, MDString::get(Ctx, "llvm.loop.unroll.enable")),
            });
}

void OpenMPIRBuilder::createIfVersion(CanonicalLoopInfo *CanonicalLoop,
                                      Value *IfCond, ValueToValueMapTy &VMap,
                                      const Twine &NamePrefix) {
  Function *F = CanonicalLoop->getFunction();

  // Define where if branch should be inserted
  Instruction *SplitBefore;
  if (Instruction::classof(IfCond)) {
    SplitBefore = dyn_cast<Instruction>(IfCond);
  } else {
    SplitBefore = CanonicalLoop->getPreheader()->getTerminator();
  }

  // TODO: We should not rely on pass manager. Currently we use pass manager
  // only for getting llvm::Loop which corresponds to given CanonicalLoopInfo
  // object. We should have a method  which returns all blocks between
  // CanonicalLoopInfo::getHeader() and CanonicalLoopInfo::getAfter()
  FunctionAnalysisManager FAM;
  FAM.registerPass([]() { return DominatorTreeAnalysis(); });
  FAM.registerPass([]() { return LoopAnalysis(); });
  FAM.registerPass([]() { return PassInstrumentationAnalysis(); });

  // Get the loop which needs to be cloned
  LoopAnalysis LIA;
  LoopInfo &&LI = LIA.run(*F, FAM);
  Loop *L = LI.getLoopFor(CanonicalLoop->getHeader());

  // Create additional blocks for the if statement
  BasicBlock *Head = SplitBefore->getParent();
  Instruction *HeadOldTerm = Head->getTerminator();
  llvm::LLVMContext &C = Head->getContext();
  llvm::BasicBlock *ThenBlock = llvm::BasicBlock::Create(
      C, NamePrefix + ".if.then", Head->getParent(), Head->getNextNode());
  llvm::BasicBlock *ElseBlock = llvm::BasicBlock::Create(
      C, NamePrefix + ".if.else", Head->getParent(), CanonicalLoop->getExit());

  // Create if condition branch.
  Builder.SetInsertPoint(HeadOldTerm);
  Instruction *BrInstr =
      Builder.CreateCondBr(IfCond, ThenBlock, /*ifFalse*/ ElseBlock);
  InsertPointTy IP{BrInstr->getParent(), ++BrInstr->getIterator()};
  // Then block contains branch to omp loop which needs to be vectorized
  spliceBB(IP, ThenBlock, false);
  ThenBlock->replaceSuccessorsPhiUsesWith(Head, ThenBlock);

  Builder.SetInsertPoint(ElseBlock);

  // Clone loop for the else branch
  SmallVector<BasicBlock *, 8> NewBlocks;

  VMap[CanonicalLoop->getPreheader()] = ElseBlock;
  for (BasicBlock *Block : L->getBlocks()) {
    BasicBlock *NewBB = CloneBasicBlock(Block, VMap, "", F);
    NewBB->moveBefore(CanonicalLoop->getExit());
    VMap[Block] = NewBB;
    NewBlocks.push_back(NewBB);
  }
  remapInstructionsInBlocks(NewBlocks, VMap);
  Builder.CreateBr(NewBlocks.front());
}

unsigned
OpenMPIRBuilder::getOpenMPDefaultSimdAlign(const Triple &TargetTriple,
                                           const StringMap<bool> &Features) {
  if (TargetTriple.isX86()) {
    if (Features.lookup("avx512f"))
      return 512;
    else if (Features.lookup("avx"))
      return 256;
    return 128;
  }
  if (TargetTriple.isPPC())
    return 128;
  if (TargetTriple.isWasm())
    return 128;
  return 0;
}

void OpenMPIRBuilder::applySimd(CanonicalLoopInfo *CanonicalLoop,
                                MapVector<Value *, Value *> AlignedVars,
                                Value *IfCond, OrderKind Order,
                                ConstantInt *Simdlen, ConstantInt *Safelen) {
  LLVMContext &Ctx = Builder.getContext();

  Function *F = CanonicalLoop->getFunction();

  // TODO: We should not rely on pass manager. Currently we use pass manager
  // only for getting llvm::Loop which corresponds to given CanonicalLoopInfo
  // object. We should have a method  which returns all blocks between
  // CanonicalLoopInfo::getHeader() and CanonicalLoopInfo::getAfter()
  FunctionAnalysisManager FAM;
  FAM.registerPass([]() { return DominatorTreeAnalysis(); });
  FAM.registerPass([]() { return LoopAnalysis(); });
  FAM.registerPass([]() { return PassInstrumentationAnalysis(); });

  LoopAnalysis LIA;
  LoopInfo &&LI = LIA.run(*F, FAM);

  Loop *L = LI.getLoopFor(CanonicalLoop->getHeader());
  if (AlignedVars.size()) {
    InsertPointTy IP = Builder.saveIP();
    Builder.SetInsertPoint(CanonicalLoop->getPreheader()->getTerminator());
    for (auto &AlignedItem : AlignedVars) {
      Value *AlignedPtr = AlignedItem.first;
      Value *Alignment = AlignedItem.second;
      Builder.CreateAlignmentAssumption(F->getParent()->getDataLayout(),
                                        AlignedPtr, Alignment);
    }
    Builder.restoreIP(IP);
  }

  if (IfCond) {
    ValueToValueMapTy VMap;
    createIfVersion(CanonicalLoop, IfCond, VMap, "simd");
    // Add metadata to the cloned loop which disables vectorization
    Value *MappedLatch = VMap.lookup(CanonicalLoop->getLatch());
    assert(MappedLatch &&
           "Cannot find value which corresponds to original loop latch");
    assert(isa<BasicBlock>(MappedLatch) &&
           "Cannot cast mapped latch block value to BasicBlock");
    BasicBlock *NewLatchBlock = dyn_cast<BasicBlock>(MappedLatch);
    ConstantAsMetadata *BoolConst =
        ConstantAsMetadata::get(ConstantInt::getFalse(Type::getInt1Ty(Ctx)));
    addBasicBlockMetadata(
        NewLatchBlock,
        {MDNode::get(Ctx, {MDString::get(Ctx, "llvm.loop.vectorize.enable"),
                           BoolConst})});
  }

  SmallSet<BasicBlock *, 8> Reachable;

  // Get the basic blocks from the loop in which memref instructions
  // can be found.
  // TODO: Generalize getting all blocks inside a CanonicalizeLoopInfo,
  // preferably without running any passes.
  for (BasicBlock *Block : L->getBlocks()) {
    if (Block == CanonicalLoop->getCond() ||
        Block == CanonicalLoop->getHeader())
      continue;
    Reachable.insert(Block);
  }

  SmallVector<Metadata *> LoopMDList;

  // In presence of finite 'safelen', it may be unsafe to mark all
  // the memory instructions parallel, because loop-carried
  // dependences of 'safelen' iterations are possible.
  // If clause order(concurrent) is specified then the memory instructions
  // are marked parallel even if 'safelen' is finite.
  if ((Safelen == nullptr) || (Order == OrderKind::OMP_ORDER_concurrent)) {
    // Add access group metadata to memory-access instructions.
    MDNode *AccessGroup = MDNode::getDistinct(Ctx, {});
    for (BasicBlock *BB : Reachable)
      addSimdMetadata(BB, AccessGroup, LI);
    // TODO:  If the loop has existing parallel access metadata, have
    // to combine two lists.
    LoopMDList.push_back(MDNode::get(
        Ctx, {MDString::get(Ctx, "llvm.loop.parallel_accesses"), AccessGroup}));
  }

  // Use the above access group metadata to create loop level
  // metadata, which should be distinct for each loop.
  ConstantAsMetadata *BoolConst =
      ConstantAsMetadata::get(ConstantInt::getTrue(Type::getInt1Ty(Ctx)));
  LoopMDList.push_back(MDNode::get(
      Ctx, {MDString::get(Ctx, "llvm.loop.vectorize.enable"), BoolConst}));

  if (Simdlen || Safelen) {
    // If both simdlen and safelen clauses are specified, the value of the
    // simdlen parameter must be less than or equal to the value of the safelen
    // parameter. Therefore, use safelen only in the absence of simdlen.
    ConstantInt *VectorizeWidth = Simdlen == nullptr ? Safelen : Simdlen;
    LoopMDList.push_back(
        MDNode::get(Ctx, {MDString::get(Ctx, "llvm.loop.vectorize.width"),
                          ConstantAsMetadata::get(VectorizeWidth)}));
  }

  addLoopMetadata(CanonicalLoop, LoopMDList);
}

/// Create the TargetMachine object to query the backend for optimization
/// preferences.
///
/// Ideally, this would be passed from the front-end to the OpenMPBuilder, but
/// e.g. Clang does not pass it to its CodeGen layer and creates it only when
/// needed for the LLVM pass pipline. We use some default options to avoid
/// having to pass too many settings from the frontend that probably do not
/// matter.
///
/// Currently, TargetMachine is only used sometimes by the unrollLoopPartial
/// method. If we are going to use TargetMachine for more purposes, especially
/// those that are sensitive to TargetOptions, RelocModel and CodeModel, it
/// might become be worth requiring front-ends to pass on their TargetMachine,
/// or at least cache it between methods. Note that while fontends such as Clang
/// have just a single main TargetMachine per translation unit, "target-cpu" and
/// "target-features" that determine the TargetMachine are per-function and can
/// be overrided using __attribute__((target("OPTIONS"))).
static std::unique_ptr<TargetMachine>
createTargetMachine(Function *F, CodeGenOptLevel OptLevel) {
  Module *M = F->getParent();

  StringRef CPU = F->getFnAttribute("target-cpu").getValueAsString();
  StringRef Features = F->getFnAttribute("target-features").getValueAsString();
  const std::string &Triple = M->getTargetTriple();

  std::string Error;
  const llvm::Target *TheTarget = TargetRegistry::lookupTarget(Triple, Error);
  if (!TheTarget)
    return {};

  llvm::TargetOptions Options;
  return std::unique_ptr<TargetMachine>(TheTarget->createTargetMachine(
      Triple, CPU, Features, Options, /*RelocModel=*/std::nullopt,
      /*CodeModel=*/std::nullopt, OptLevel));
}

/// Heuristically determine the best-performant unroll factor for \p CLI. This
/// depends on the target processor. We are re-using the same heuristics as the
/// LoopUnrollPass.
static int32_t computeHeuristicUnrollFactor(CanonicalLoopInfo *CLI) {
  Function *F = CLI->getFunction();

  // Assume the user requests the most aggressive unrolling, even if the rest of
  // the code is optimized using a lower setting.
  CodeGenOptLevel OptLevel = CodeGenOptLevel::Aggressive;
  std::unique_ptr<TargetMachine> TM = createTargetMachine(F, OptLevel);

  FunctionAnalysisManager FAM;
  FAM.registerPass([]() { return TargetLibraryAnalysis(); });
  FAM.registerPass([]() { return AssumptionAnalysis(); });
  FAM.registerPass([]() { return DominatorTreeAnalysis(); });
  FAM.registerPass([]() { return LoopAnalysis(); });
  FAM.registerPass([]() { return ScalarEvolutionAnalysis(); });
  FAM.registerPass([]() { return PassInstrumentationAnalysis(); });
  TargetIRAnalysis TIRA;
  if (TM)
    TIRA = TargetIRAnalysis(
        [&](const Function &F) { return TM->getTargetTransformInfo(F); });
  FAM.registerPass([&]() { return TIRA; });

  TargetIRAnalysis::Result &&TTI = TIRA.run(*F, FAM);
  ScalarEvolutionAnalysis SEA;
  ScalarEvolution &&SE = SEA.run(*F, FAM);
  DominatorTreeAnalysis DTA;
  DominatorTree &&DT = DTA.run(*F, FAM);
  LoopAnalysis LIA;
  LoopInfo &&LI = LIA.run(*F, FAM);
  AssumptionAnalysis ACT;
  AssumptionCache &&AC = ACT.run(*F, FAM);
  OptimizationRemarkEmitter ORE{F};

  Loop *L = LI.getLoopFor(CLI->getHeader());
  assert(L && "Expecting CanonicalLoopInfo to be recognized as a loop");

  TargetTransformInfo::UnrollingPreferences UP =
      gatherUnrollingPreferences(L, SE, TTI,
                                 /*BlockFrequencyInfo=*/nullptr,
                                 /*ProfileSummaryInfo=*/nullptr, ORE, static_cast<int>(OptLevel),
                                 /*UserThreshold=*/std::nullopt,
                                 /*UserCount=*/std::nullopt,
                                 /*UserAllowPartial=*/true,
                                 /*UserAllowRuntime=*/true,
                                 /*UserUpperBound=*/std::nullopt,
                                 /*UserFullUnrollMaxCount=*/std::nullopt);

  UP.Force = true;

  // Account for additional optimizations taking place before the LoopUnrollPass
  // would unroll the loop.
  UP.Threshold *= UnrollThresholdFactor;
  UP.PartialThreshold *= UnrollThresholdFactor;

  // Use normal unroll factors even if the rest of the code is optimized for
  // size.
  UP.OptSizeThreshold = UP.Threshold;
  UP.PartialOptSizeThreshold = UP.PartialThreshold;

  LLVM_DEBUG(dbgs() << "Unroll heuristic thresholds:\n"
                    << "  Threshold=" << UP.Threshold << "\n"
                    << "  PartialThreshold=" << UP.PartialThreshold << "\n"
                    << "  OptSizeThreshold=" << UP.OptSizeThreshold << "\n"
                    << "  PartialOptSizeThreshold="
                    << UP.PartialOptSizeThreshold << "\n");

  // Disable peeling.
  TargetTransformInfo::PeelingPreferences PP =
      gatherPeelingPreferences(L, SE, TTI,
                               /*UserAllowPeeling=*/false,
                               /*UserAllowProfileBasedPeeling=*/false,
                               /*UnrollingSpecficValues=*/false);

  SmallPtrSet<const Value *, 32> EphValues;
  CodeMetrics::collectEphemeralValues(L, &AC, EphValues);

  // Assume that reads and writes to stack variables can be eliminated by
  // Mem2Reg, SROA or LICM. That is, don't count them towards the loop body's
  // size.
  for (BasicBlock *BB : L->blocks()) {
    for (Instruction &I : *BB) {
      Value *Ptr;
      if (auto *Load = dyn_cast<LoadInst>(&I)) {
        Ptr = Load->getPointerOperand();
      } else if (auto *Store = dyn_cast<StoreInst>(&I)) {
        Ptr = Store->getPointerOperand();
      } else
        continue;

      Ptr = Ptr->stripPointerCasts();

      if (auto *Alloca = dyn_cast<AllocaInst>(Ptr)) {
        if (Alloca->getParent() == &F->getEntryBlock())
          EphValues.insert(&I);
      }
    }
  }

  UnrollCostEstimator UCE(L, TTI, EphValues, UP.BEInsns);

  // Loop is not unrollable if the loop contains certain instructions.
  if (!UCE.canUnroll() || UCE.Convergent) {
    LLVM_DEBUG(dbgs() << "Loop not considered unrollable\n");
    return 1;
  }

  LLVM_DEBUG(dbgs() << "Estimated loop size is " << UCE.getRolledLoopSize()
                    << "\n");

  // TODO: Determine trip count of \p CLI if constant, computeUnrollCount might
  // be able to use it.
  int TripCount = 0;
  int MaxTripCount = 0;
  bool MaxOrZero = false;
  unsigned TripMultiple = 0;

  bool UseUpperBound = false;
  computeUnrollCount(L, TTI, DT, &LI, &AC, SE, EphValues, &ORE, TripCount,
                     MaxTripCount, MaxOrZero, TripMultiple, UCE, UP, PP,
                     UseUpperBound);
  unsigned Factor = UP.Count;
  LLVM_DEBUG(dbgs() << "Suggesting unroll factor of " << Factor << "\n");

  // This function returns 1 to signal to not unroll a loop.
  if (Factor == 0)
    return 1;
  return Factor;
}

void OpenMPIRBuilder::unrollLoopPartial(DebugLoc DL, CanonicalLoopInfo *Loop,
                                        int32_t Factor,
                                        CanonicalLoopInfo **UnrolledCLI) {
  assert(Factor >= 0 && "Unroll factor must not be negative");

  Function *F = Loop->getFunction();
  LLVMContext &Ctx = F->getContext();

  // If the unrolled loop is not used for another loop-associated directive, it
  // is sufficient to add metadata for the LoopUnrollPass.
  if (!UnrolledCLI) {
    SmallVector<Metadata *, 2> LoopMetadata;
    LoopMetadata.push_back(
        MDNode::get(Ctx, MDString::get(Ctx, "llvm.loop.unroll.enable")));

    if (Factor >= 1) {
      ConstantAsMetadata *FactorConst = ConstantAsMetadata::get(
          ConstantInt::get(Type::getInt32Ty(Ctx), APInt(32, Factor)));
      LoopMetadata.push_back(MDNode::get(
          Ctx, {MDString::get(Ctx, "llvm.loop.unroll.count"), FactorConst}));
    }

    addLoopMetadata(Loop, LoopMetadata);
    return;
  }

  // Heuristically determine the unroll factor.
  if (Factor == 0)
    Factor = computeHeuristicUnrollFactor(Loop);

  // No change required with unroll factor 1.
  if (Factor == 1) {
    *UnrolledCLI = Loop;
    return;
  }

  assert(Factor >= 2 &&
         "unrolling only makes sense with a factor of 2 or larger");

  Type *IndVarTy = Loop->getIndVarType();

  // Apply partial unrolling by tiling the loop by the unroll-factor, then fully
  // unroll the inner loop.
  Value *FactorVal =
      ConstantInt::get(IndVarTy, APInt(IndVarTy->getIntegerBitWidth(), Factor,
                                       /*isSigned=*/false));
  std::vector<CanonicalLoopInfo *> LoopNest =
      tileLoops(DL, {Loop}, {FactorVal});
  assert(LoopNest.size() == 2 && "Expect 2 loops after tiling");
  *UnrolledCLI = LoopNest[0];
  CanonicalLoopInfo *InnerLoop = LoopNest[1];

  // LoopUnrollPass can only fully unroll loops with constant trip count.
  // Unroll by the unroll factor with a fallback epilog for the remainder
  // iterations if necessary.
  ConstantAsMetadata *FactorConst = ConstantAsMetadata::get(
      ConstantInt::get(Type::getInt32Ty(Ctx), APInt(32, Factor)));
  addLoopMetadata(
      InnerLoop,
      {MDNode::get(Ctx, MDString::get(Ctx, "llvm.loop.unroll.enable")),
       MDNode::get(
           Ctx, {MDString::get(Ctx, "llvm.loop.unroll.count"), FactorConst})});

#ifndef NDEBUG
  (*UnrolledCLI)->assertOK();
#endif
}

OpenMPIRBuilder::InsertPointTy
OpenMPIRBuilder::createCopyPrivate(const LocationDescription &Loc,
                                   llvm::Value *BufSize, llvm::Value *CpyBuf,
                                   llvm::Value *CpyFn, llvm::Value *DidIt) {
  if (!updateToLocation(Loc))
    return Loc.IP;

  uint32_t SrcLocStrSize;
  Constant *SrcLocStr = getOrCreateSrcLocStr(Loc, SrcLocStrSize);
  Value *Ident = getOrCreateIdent(SrcLocStr, SrcLocStrSize);
  Value *ThreadId = getOrCreateThreadID(Ident);

  llvm::Value *DidItLD = Builder.CreateLoad(Builder.getInt32Ty(), DidIt);

  Value *Args[] = {Ident, ThreadId, BufSize, CpyBuf, CpyFn, DidItLD};

  Function *Fn = getOrCreateRuntimeFunctionPtr(OMPRTL___kmpc_copyprivate);
  Builder.CreateCall(Fn, Args);

  return Builder.saveIP();
}

OpenMPIRBuilder::InsertPointTy OpenMPIRBuilder::createSingle(
    const LocationDescription &Loc, BodyGenCallbackTy BodyGenCB,
    FinalizeCallbackTy FiniCB, bool IsNowait, ArrayRef<llvm::Value *> CPVars,
    ArrayRef<llvm::Function *> CPFuncs) {

  if (!updateToLocation(Loc))
    return Loc.IP;

  // If needed allocate and initialize `DidIt` with 0.
  // DidIt: flag variable: 1=single thread; 0=not single thread.
  llvm::Value *DidIt = nullptr;
  if (!CPVars.empty()) {
    DidIt = Builder.CreateAlloca(llvm::Type::getInt32Ty(Builder.getContext()));
    Builder.CreateStore(Builder.getInt32(0), DidIt);
  }

  Directive OMPD = Directive::OMPD_single;
  uint32_t SrcLocStrSize;
  Constant *SrcLocStr = getOrCreateSrcLocStr(Loc, SrcLocStrSize);
  Value *Ident = getOrCreateIdent(SrcLocStr, SrcLocStrSize);
  Value *ThreadId = getOrCreateThreadID(Ident);
  Value *Args[] = {Ident, ThreadId};

  Function *EntryRTLFn = getOrCreateRuntimeFunctionPtr(OMPRTL___kmpc_single);
  Instruction *EntryCall = Builder.CreateCall(EntryRTLFn, Args);

  Function *ExitRTLFn = getOrCreateRuntimeFunctionPtr(OMPRTL___kmpc_end_single);
  Instruction *ExitCall = Builder.CreateCall(ExitRTLFn, Args);

  auto FiniCBWrapper = [&](InsertPointTy IP) {
    FiniCB(IP);

    // The thread that executes the single region must set `DidIt` to 1.
    // This is used by __kmpc_copyprivate, to know if the caller is the
    // single thread or not.
    if (DidIt)
      Builder.CreateStore(Builder.getInt32(1), DidIt);
  };

  // generates the following:
  // if (__kmpc_single()) {
  //		.... single region ...
  // 		__kmpc_end_single
  // }
  // __kmpc_copyprivate
  // __kmpc_barrier

  EmitOMPInlinedRegion(OMPD, EntryCall, ExitCall, BodyGenCB, FiniCBWrapper,
                       /*Conditional*/ true,
                       /*hasFinalize*/ true);

  if (DidIt) {
    for (size_t I = 0, E = CPVars.size(); I < E; ++I)
      // NOTE BufSize is currently unused, so just pass 0.
      createCopyPrivate(LocationDescription(Builder.saveIP(), Loc.DL),
                        /*BufSize=*/ConstantInt::get(Int64, 0), CPVars[I],
                        CPFuncs[I], DidIt);
    // NOTE __kmpc_copyprivate already inserts a barrier
  } else if (!IsNowait)
    createBarrier(LocationDescription(Builder.saveIP(), Loc.DL),
                  omp::Directive::OMPD_unknown, /* ForceSimpleCall */ false,
                  /* CheckCancelFlag */ false);
  return Builder.saveIP();
}

OpenMPIRBuilder::InsertPointTy OpenMPIRBuilder::createCritical(
    const LocationDescription &Loc, BodyGenCallbackTy BodyGenCB,
    FinalizeCallbackTy FiniCB, StringRef CriticalName, Value *HintInst) {

  if (!updateToLocation(Loc))
    return Loc.IP;

  Directive OMPD = Directive::OMPD_critical;
  uint32_t SrcLocStrSize;
  Constant *SrcLocStr = getOrCreateSrcLocStr(Loc, SrcLocStrSize);
  Value *Ident = getOrCreateIdent(SrcLocStr, SrcLocStrSize);
  Value *ThreadId = getOrCreateThreadID(Ident);
  Value *LockVar = getOMPCriticalRegionLock(CriticalName);
  Value *Args[] = {Ident, ThreadId, LockVar};

  SmallVector<llvm::Value *, 4> EnterArgs(std::begin(Args), std::end(Args));
  Function *RTFn = nullptr;
  if (HintInst) {
    // Add Hint to entry Args and create call
    EnterArgs.push_back(HintInst);
    RTFn = getOrCreateRuntimeFunctionPtr(OMPRTL___kmpc_critical_with_hint);
  } else {
    RTFn = getOrCreateRuntimeFunctionPtr(OMPRTL___kmpc_critical);
  }
  Instruction *EntryCall = Builder.CreateCall(RTFn, EnterArgs);

  Function *ExitRTLFn =
      getOrCreateRuntimeFunctionPtr(OMPRTL___kmpc_end_critical);
  Instruction *ExitCall = Builder.CreateCall(ExitRTLFn, Args);

  return EmitOMPInlinedRegion(OMPD, EntryCall, ExitCall, BodyGenCB, FiniCB,
                              /*Conditional*/ false, /*hasFinalize*/ true);
}

OpenMPIRBuilder::InsertPointTy
OpenMPIRBuilder::createOrderedDepend(const LocationDescription &Loc,
                                     InsertPointTy AllocaIP, unsigned NumLoops,
                                     ArrayRef<llvm::Value *> StoreValues,
                                     const Twine &Name, bool IsDependSource) {
  assert(
      llvm::all_of(StoreValues,
                   [](Value *SV) { return SV->getType()->isIntegerTy(64); }) &&
      "OpenMP runtime requires depend vec with i64 type");

  if (!updateToLocation(Loc))
    return Loc.IP;

  // Allocate space for vector and generate alloc instruction.
  auto *ArrI64Ty = ArrayType::get(Int64, NumLoops);
  Builder.restoreIP(AllocaIP);
  AllocaInst *ArgsBase = Builder.CreateAlloca(ArrI64Ty, nullptr, Name);
  ArgsBase->setAlignment(Align(8));
  Builder.restoreIP(Loc.IP);

  // Store the index value with offset in depend vector.
  for (unsigned I = 0; I < NumLoops; ++I) {
    Value *DependAddrGEPIter = Builder.CreateInBoundsGEP(
        ArrI64Ty, ArgsBase, {Builder.getInt64(0), Builder.getInt64(I)});
    StoreInst *STInst = Builder.CreateStore(StoreValues[I], DependAddrGEPIter);
    STInst->setAlignment(Align(8));
  }

  Value *DependBaseAddrGEP = Builder.CreateInBoundsGEP(
      ArrI64Ty, ArgsBase, {Builder.getInt64(0), Builder.getInt64(0)});

  uint32_t SrcLocStrSize;
  Constant *SrcLocStr = getOrCreateSrcLocStr(Loc, SrcLocStrSize);
  Value *Ident = getOrCreateIdent(SrcLocStr, SrcLocStrSize);
  Value *ThreadId = getOrCreateThreadID(Ident);
  Value *Args[] = {Ident, ThreadId, DependBaseAddrGEP};

  Function *RTLFn = nullptr;
  if (IsDependSource)
    RTLFn = getOrCreateRuntimeFunctionPtr(OMPRTL___kmpc_doacross_post);
  else
    RTLFn = getOrCreateRuntimeFunctionPtr(OMPRTL___kmpc_doacross_wait);
  Builder.CreateCall(RTLFn, Args);

  return Builder.saveIP();
}

OpenMPIRBuilder::InsertPointTy OpenMPIRBuilder::createOrderedThreadsSimd(
    const LocationDescription &Loc, BodyGenCallbackTy BodyGenCB,
    FinalizeCallbackTy FiniCB, bool IsThreads) {
  if (!updateToLocation(Loc))
    return Loc.IP;

  Directive OMPD = Directive::OMPD_ordered;
  Instruction *EntryCall = nullptr;
  Instruction *ExitCall = nullptr;

  if (IsThreads) {
    uint32_t SrcLocStrSize;
    Constant *SrcLocStr = getOrCreateSrcLocStr(Loc, SrcLocStrSize);
    Value *Ident = getOrCreateIdent(SrcLocStr, SrcLocStrSize);
    Value *ThreadId = getOrCreateThreadID(Ident);
    Value *Args[] = {Ident, ThreadId};

    Function *EntryRTLFn = getOrCreateRuntimeFunctionPtr(OMPRTL___kmpc_ordered);
    EntryCall = Builder.CreateCall(EntryRTLFn, Args);

    Function *ExitRTLFn =
        getOrCreateRuntimeFunctionPtr(OMPRTL___kmpc_end_ordered);
    ExitCall = Builder.CreateCall(ExitRTLFn, Args);
  }

  return EmitOMPInlinedRegion(OMPD, EntryCall, ExitCall, BodyGenCB, FiniCB,
                              /*Conditional*/ false, /*hasFinalize*/ true);
}

OpenMPIRBuilder::InsertPointTy OpenMPIRBuilder::EmitOMPInlinedRegion(
    Directive OMPD, Instruction *EntryCall, Instruction *ExitCall,
    BodyGenCallbackTy BodyGenCB, FinalizeCallbackTy FiniCB, bool Conditional,
    bool HasFinalize, bool IsCancellable) {

  if (HasFinalize)
    FinalizationStack.push_back({FiniCB, OMPD, IsCancellable});

  // Create inlined region's entry and body blocks, in preparation
  // for conditional creation
  BasicBlock *EntryBB = Builder.GetInsertBlock();
  Instruction *SplitPos = EntryBB->getTerminator();
  if (!isa_and_nonnull<BranchInst>(SplitPos))
    SplitPos = new UnreachableInst(Builder.getContext(), EntryBB);
  BasicBlock *ExitBB = EntryBB->splitBasicBlock(SplitPos, "omp_region.end");
  BasicBlock *FiniBB =
      EntryBB->splitBasicBlock(EntryBB->getTerminator(), "omp_region.finalize");

  Builder.SetInsertPoint(EntryBB->getTerminator());
  emitCommonDirectiveEntry(OMPD, EntryCall, ExitBB, Conditional);

  // generate body
  BodyGenCB(/* AllocaIP */ InsertPointTy(),
            /* CodeGenIP */ Builder.saveIP());

  // emit exit call and do any needed finalization.
  auto FinIP = InsertPointTy(FiniBB, FiniBB->getFirstInsertionPt());
  assert(FiniBB->getTerminator()->getNumSuccessors() == 1 &&
         FiniBB->getTerminator()->getSuccessor(0) == ExitBB &&
         "Unexpected control flow graph state!!");
  emitCommonDirectiveExit(OMPD, FinIP, ExitCall, HasFinalize);
  assert(FiniBB->getUniquePredecessor()->getUniqueSuccessor() == FiniBB &&
         "Unexpected Control Flow State!");
  MergeBlockIntoPredecessor(FiniBB);

  // If we are skipping the region of a non conditional, remove the exit
  // block, and clear the builder's insertion point.
  assert(SplitPos->getParent() == ExitBB &&
         "Unexpected Insertion point location!");
  auto merged = MergeBlockIntoPredecessor(ExitBB);
  BasicBlock *ExitPredBB = SplitPos->getParent();
  auto InsertBB = merged ? ExitPredBB : ExitBB;
  if (!isa_and_nonnull<BranchInst>(SplitPos))
    SplitPos->eraseFromParent();
  Builder.SetInsertPoint(InsertBB);

  return Builder.saveIP();
}

OpenMPIRBuilder::InsertPointTy OpenMPIRBuilder::emitCommonDirectiveEntry(
    Directive OMPD, Value *EntryCall, BasicBlock *ExitBB, bool Conditional) {
  // if nothing to do, Return current insertion point.
  if (!Conditional || !EntryCall)
    return Builder.saveIP();

  BasicBlock *EntryBB = Builder.GetInsertBlock();
  Value *CallBool = Builder.CreateIsNotNull(EntryCall);
  auto *ThenBB = BasicBlock::Create(M.getContext(), "omp_region.body");
  auto *UI = new UnreachableInst(Builder.getContext(), ThenBB);

  // Emit thenBB and set the Builder's insertion point there for
  // body generation next. Place the block after the current block.
  Function *CurFn = EntryBB->getParent();
  CurFn->insert(std::next(EntryBB->getIterator()), ThenBB);

  // Move Entry branch to end of ThenBB, and replace with conditional
  // branch (If-stmt)
  Instruction *EntryBBTI = EntryBB->getTerminator();
  Builder.CreateCondBr(CallBool, ThenBB, ExitBB);
  EntryBBTI->removeFromParent();
  Builder.SetInsertPoint(UI);
  Builder.Insert(EntryBBTI);
  UI->eraseFromParent();
  Builder.SetInsertPoint(ThenBB->getTerminator());

  // return an insertion point to ExitBB.
  return IRBuilder<>::InsertPoint(ExitBB, ExitBB->getFirstInsertionPt());
}

OpenMPIRBuilder::InsertPointTy OpenMPIRBuilder::emitCommonDirectiveExit(
    omp::Directive OMPD, InsertPointTy FinIP, Instruction *ExitCall,
    bool HasFinalize) {

  Builder.restoreIP(FinIP);

  // If there is finalization to do, emit it before the exit call
  if (HasFinalize) {
    assert(!FinalizationStack.empty() &&
           "Unexpected finalization stack state!");

    FinalizationInfo Fi = FinalizationStack.pop_back_val();
    assert(Fi.DK == OMPD && "Unexpected Directive for Finalization call!");

    Fi.FiniCB(FinIP);

    BasicBlock *FiniBB = FinIP.getBlock();
    Instruction *FiniBBTI = FiniBB->getTerminator();

    // set Builder IP for call creation
    Builder.SetInsertPoint(FiniBBTI);
  }

  if (!ExitCall)
    return Builder.saveIP();

  // place the Exitcall as last instruction before Finalization block terminator
  ExitCall->removeFromParent();
  Builder.Insert(ExitCall);

  return IRBuilder<>::InsertPoint(ExitCall->getParent(),
                                  ExitCall->getIterator());
}

OpenMPIRBuilder::InsertPointTy OpenMPIRBuilder::createCopyinClauseBlocks(
    InsertPointTy IP, Value *MasterAddr, Value *PrivateAddr,
    llvm::IntegerType *IntPtrTy, bool BranchtoEnd) {
  if (!IP.isSet())
    return IP;

  IRBuilder<>::InsertPointGuard IPG(Builder);

  // creates the following CFG structure
  //	   OMP_Entry : (MasterAddr != PrivateAddr)?
  //       F     T
  //       |      \
  //       |     copin.not.master
  //       |      /
  //       v     /
  //   copyin.not.master.end
  //		     |
  //         v
  //   OMP.Entry.Next

  BasicBlock *OMP_Entry = IP.getBlock();
  Function *CurFn = OMP_Entry->getParent();
  BasicBlock *CopyBegin =
      BasicBlock::Create(M.getContext(), "copyin.not.master", CurFn);
  BasicBlock *CopyEnd = nullptr;

  // If entry block is terminated, split to preserve the branch to following
  // basic block (i.e. OMP.Entry.Next), otherwise, leave everything as is.
  if (isa_and_nonnull<BranchInst>(OMP_Entry->getTerminator())) {
    CopyEnd = OMP_Entry->splitBasicBlock(OMP_Entry->getTerminator(),
                                         "copyin.not.master.end");
    OMP_Entry->getTerminator()->eraseFromParent();
  } else {
    CopyEnd =
        BasicBlock::Create(M.getContext(), "copyin.not.master.end", CurFn);
  }

  Builder.SetInsertPoint(OMP_Entry);
  Value *MasterPtr = Builder.CreatePtrToInt(MasterAddr, IntPtrTy);
  Value *PrivatePtr = Builder.CreatePtrToInt(PrivateAddr, IntPtrTy);
  Value *cmp = Builder.CreateICmpNE(MasterPtr, PrivatePtr);
  Builder.CreateCondBr(cmp, CopyBegin, CopyEnd);

  Builder.SetInsertPoint(CopyBegin);
  if (BranchtoEnd)
    Builder.SetInsertPoint(Builder.CreateBr(CopyEnd));

  return Builder.saveIP();
}

CallInst *OpenMPIRBuilder::createOMPAlloc(const LocationDescription &Loc,
                                          Value *Size, Value *Allocator,
                                          std::string Name) {
  IRBuilder<>::InsertPointGuard IPG(Builder);
  Builder.restoreIP(Loc.IP);

  uint32_t SrcLocStrSize;
  Constant *SrcLocStr = getOrCreateSrcLocStr(Loc, SrcLocStrSize);
  Value *Ident = getOrCreateIdent(SrcLocStr, SrcLocStrSize);
  Value *ThreadId = getOrCreateThreadID(Ident);
  Value *Args[] = {ThreadId, Size, Allocator};

  Function *Fn = getOrCreateRuntimeFunctionPtr(OMPRTL___kmpc_alloc);

  return Builder.CreateCall(Fn, Args, Name);
}

CallInst *OpenMPIRBuilder::createOMPFree(const LocationDescription &Loc,
                                         Value *Addr, Value *Allocator,
                                         std::string Name) {
  IRBuilder<>::InsertPointGuard IPG(Builder);
  Builder.restoreIP(Loc.IP);

  uint32_t SrcLocStrSize;
  Constant *SrcLocStr = getOrCreateSrcLocStr(Loc, SrcLocStrSize);
  Value *Ident = getOrCreateIdent(SrcLocStr, SrcLocStrSize);
  Value *ThreadId = getOrCreateThreadID(Ident);
  Value *Args[] = {ThreadId, Addr, Allocator};
  Function *Fn = getOrCreateRuntimeFunctionPtr(OMPRTL___kmpc_free);
  return Builder.CreateCall(Fn, Args, Name);
}

CallInst *OpenMPIRBuilder::createOMPInteropInit(
    const LocationDescription &Loc, Value *InteropVar,
    omp::OMPInteropType InteropType, Value *Device, Value *NumDependences,
    Value *DependenceAddress, bool HaveNowaitClause) {
  IRBuilder<>::InsertPointGuard IPG(Builder);
  Builder.restoreIP(Loc.IP);

  uint32_t SrcLocStrSize;
  Constant *SrcLocStr = getOrCreateSrcLocStr(Loc, SrcLocStrSize);
  Value *Ident = getOrCreateIdent(SrcLocStr, SrcLocStrSize);
  Value *ThreadId = getOrCreateThreadID(Ident);
  if (Device == nullptr)
    Device = ConstantInt::get(Int32, -1);
  Constant *InteropTypeVal = ConstantInt::get(Int32, (int)InteropType);
  if (NumDependences == nullptr) {
    NumDependences = ConstantInt::get(Int32, 0);
    PointerType *PointerTypeVar = PointerType::getUnqual(M.getContext());
    DependenceAddress = ConstantPointerNull::get(PointerTypeVar);
  }
  Value *HaveNowaitClauseVal = ConstantInt::get(Int32, HaveNowaitClause);
  Value *Args[] = {
      Ident,  ThreadId,       InteropVar,        InteropTypeVal,
      Device, NumDependences, DependenceAddress, HaveNowaitClauseVal};

  Function *Fn = getOrCreateRuntimeFunctionPtr(OMPRTL___tgt_interop_init);

  return Builder.CreateCall(Fn, Args);
}

CallInst *OpenMPIRBuilder::createOMPInteropDestroy(
    const LocationDescription &Loc, Value *InteropVar, Value *Device,
    Value *NumDependences, Value *DependenceAddress, bool HaveNowaitClause) {
  IRBuilder<>::InsertPointGuard IPG(Builder);
  Builder.restoreIP(Loc.IP);

  uint32_t SrcLocStrSize;
  Constant *SrcLocStr = getOrCreateSrcLocStr(Loc, SrcLocStrSize);
  Value *Ident = getOrCreateIdent(SrcLocStr, SrcLocStrSize);
  Value *ThreadId = getOrCreateThreadID(Ident);
  if (Device == nullptr)
    Device = ConstantInt::get(Int32, -1);
  if (NumDependences == nullptr) {
    NumDependences = ConstantInt::get(Int32, 0);
    PointerType *PointerTypeVar = PointerType::getUnqual(M.getContext());
    DependenceAddress = ConstantPointerNull::get(PointerTypeVar);
  }
  Value *HaveNowaitClauseVal = ConstantInt::get(Int32, HaveNowaitClause);
  Value *Args[] = {
      Ident,          ThreadId,          InteropVar,         Device,
      NumDependences, DependenceAddress, HaveNowaitClauseVal};

  Function *Fn = getOrCreateRuntimeFunctionPtr(OMPRTL___tgt_interop_destroy);

  return Builder.CreateCall(Fn, Args);
}

CallInst *OpenMPIRBuilder::createOMPInteropUse(const LocationDescription &Loc,
                                               Value *InteropVar, Value *Device,
                                               Value *NumDependences,
                                               Value *DependenceAddress,
                                               bool HaveNowaitClause) {
  IRBuilder<>::InsertPointGuard IPG(Builder);
  Builder.restoreIP(Loc.IP);
  uint32_t SrcLocStrSize;
  Constant *SrcLocStr = getOrCreateSrcLocStr(Loc, SrcLocStrSize);
  Value *Ident = getOrCreateIdent(SrcLocStr, SrcLocStrSize);
  Value *ThreadId = getOrCreateThreadID(Ident);
  if (Device == nullptr)
    Device = ConstantInt::get(Int32, -1);
  if (NumDependences == nullptr) {
    NumDependences = ConstantInt::get(Int32, 0);
    PointerType *PointerTypeVar = PointerType::getUnqual(M.getContext());
    DependenceAddress = ConstantPointerNull::get(PointerTypeVar);
  }
  Value *HaveNowaitClauseVal = ConstantInt::get(Int32, HaveNowaitClause);
  Value *Args[] = {
      Ident,          ThreadId,          InteropVar,         Device,
      NumDependences, DependenceAddress, HaveNowaitClauseVal};

  Function *Fn = getOrCreateRuntimeFunctionPtr(OMPRTL___tgt_interop_use);

  return Builder.CreateCall(Fn, Args);
}

CallInst *OpenMPIRBuilder::createCachedThreadPrivate(
    const LocationDescription &Loc, llvm::Value *Pointer,
    llvm::ConstantInt *Size, const llvm::Twine &Name) {
  IRBuilder<>::InsertPointGuard IPG(Builder);
  Builder.restoreIP(Loc.IP);

  uint32_t SrcLocStrSize;
  Constant *SrcLocStr = getOrCreateSrcLocStr(Loc, SrcLocStrSize);
  Value *Ident = getOrCreateIdent(SrcLocStr, SrcLocStrSize);
  Value *ThreadId = getOrCreateThreadID(Ident);
  Constant *ThreadPrivateCache =
      getOrCreateInternalVariable(Int8PtrPtr, Name.str());
  llvm::Value *Args[] = {Ident, ThreadId, Pointer, Size, ThreadPrivateCache};

  Function *Fn =
      getOrCreateRuntimeFunctionPtr(OMPRTL___kmpc_threadprivate_cached);

  return Builder.CreateCall(Fn, Args);
}

OpenMPIRBuilder::InsertPointTy
OpenMPIRBuilder::createTargetInit(const LocationDescription &Loc, bool IsSPMD,
                                  int32_t MinThreadsVal, int32_t MaxThreadsVal,
                                  int32_t MinTeamsVal, int32_t MaxTeamsVal) {
  if (!updateToLocation(Loc))
    return Loc.IP;

  uint32_t SrcLocStrSize;
  Constant *SrcLocStr = getOrCreateSrcLocStr(Loc, SrcLocStrSize);
  Constant *Ident = getOrCreateIdent(SrcLocStr, SrcLocStrSize);
  Constant *IsSPMDVal = ConstantInt::getSigned(
      Int8, IsSPMD ? OMP_TGT_EXEC_MODE_SPMD : OMP_TGT_EXEC_MODE_GENERIC);
  Constant *UseGenericStateMachineVal = ConstantInt::getSigned(Int8, !IsSPMD);
  Constant *MayUseNestedParallelismVal = ConstantInt::getSigned(Int8, true);
  Constant *DebugIndentionLevelVal = ConstantInt::getSigned(Int16, 0);

  Function *Kernel = Builder.GetInsertBlock()->getParent();

  // Manifest the launch configuration in the metadata matching the kernel
  // environment.
  if (MinTeamsVal > 1 || MaxTeamsVal > 0)
    writeTeamsForKernel(T, *Kernel, MinTeamsVal, MaxTeamsVal);

  // For max values, < 0 means unset, == 0 means set but unknown.
  if (MaxThreadsVal < 0)
    MaxThreadsVal = std::max(
        int32_t(getGridValue(T, Kernel).GV_Default_WG_Size), MinThreadsVal);

  if (MaxThreadsVal > 0)
    writeThreadBoundsForKernel(T, *Kernel, MinThreadsVal, MaxThreadsVal);

  Constant *MinThreads = ConstantInt::getSigned(Int32, MinThreadsVal);
  Constant *MaxThreads = ConstantInt::getSigned(Int32, MaxThreadsVal);
  Constant *MinTeams = ConstantInt::getSigned(Int32, MinTeamsVal);
  Constant *MaxTeams = ConstantInt::getSigned(Int32, MaxTeamsVal);
  Constant *ReductionDataSize = ConstantInt::getSigned(Int32, 0);
  Constant *ReductionBufferLength = ConstantInt::getSigned(Int32, 0);

  // We need to strip the debug prefix to get the correct kernel name.
  StringRef KernelName = Kernel->getName();
  const std::string DebugPrefix = "_debug__";
  if (KernelName.ends_with(DebugPrefix))
    KernelName = KernelName.drop_back(DebugPrefix.length());

  Function *Fn = getOrCreateRuntimeFunctionPtr(
      omp::RuntimeFunction::OMPRTL___kmpc_target_init);
  const DataLayout &DL = Fn->getParent()->getDataLayout();

  Twine DynamicEnvironmentName = KernelName + "_dynamic_environment";
  Constant *DynamicEnvironmentInitializer =
      ConstantStruct::get(DynamicEnvironment, {DebugIndentionLevelVal});
  GlobalVariable *DynamicEnvironmentGV = new GlobalVariable(
      M, DynamicEnvironment, /*IsConstant=*/false, GlobalValue::WeakODRLinkage,
      DynamicEnvironmentInitializer, DynamicEnvironmentName,
      /*InsertBefore=*/nullptr, GlobalValue::NotThreadLocal,
      DL.getDefaultGlobalsAddressSpace());
  DynamicEnvironmentGV->setVisibility(GlobalValue::ProtectedVisibility);

  Constant *DynamicEnvironment =
      DynamicEnvironmentGV->getType() == DynamicEnvironmentPtr
          ? DynamicEnvironmentGV
          : ConstantExpr::getAddrSpaceCast(DynamicEnvironmentGV,
                                           DynamicEnvironmentPtr);

  Constant *ConfigurationEnvironmentInitializer = ConstantStruct::get(
      ConfigurationEnvironment, {
                                    UseGenericStateMachineVal,
                                    MayUseNestedParallelismVal,
                                    IsSPMDVal,
                                    MinThreads,
                                    MaxThreads,
                                    MinTeams,
                                    MaxTeams,
                                    ReductionDataSize,
                                    ReductionBufferLength,
                                });
  Constant *KernelEnvironmentInitializer = ConstantStruct::get(
      KernelEnvironment, {
                             ConfigurationEnvironmentInitializer,
                             Ident,
                             DynamicEnvironment,
                         });
  std::string KernelEnvironmentName =
      (KernelName + "_kernel_environment").str();
  GlobalVariable *KernelEnvironmentGV = new GlobalVariable(
      M, KernelEnvironment, /*IsConstant=*/true, GlobalValue::WeakODRLinkage,
      KernelEnvironmentInitializer, KernelEnvironmentName,
      /*InsertBefore=*/nullptr, GlobalValue::NotThreadLocal,
      DL.getDefaultGlobalsAddressSpace());
  KernelEnvironmentGV->setVisibility(GlobalValue::ProtectedVisibility);

  Constant *KernelEnvironment =
      KernelEnvironmentGV->getType() == KernelEnvironmentPtr
          ? KernelEnvironmentGV
          : ConstantExpr::getAddrSpaceCast(KernelEnvironmentGV,
                                           KernelEnvironmentPtr);
  Value *KernelLaunchEnvironment = Kernel->getArg(0);
  CallInst *ThreadKind =
      Builder.CreateCall(Fn, {KernelEnvironment, KernelLaunchEnvironment});

  Value *ExecUserCode = Builder.CreateICmpEQ(
      ThreadKind, ConstantInt::get(ThreadKind->getType(), -1),
      "exec_user_code");

  // ThreadKind = __kmpc_target_init(...)
  // if (ThreadKind == -1)
  //   user_code
  // else
  //   return;

  auto *UI = Builder.CreateUnreachable();
  BasicBlock *CheckBB = UI->getParent();
  BasicBlock *UserCodeEntryBB = CheckBB->splitBasicBlock(UI, "user_code.entry");

  BasicBlock *WorkerExitBB = BasicBlock::Create(
      CheckBB->getContext(), "worker.exit", CheckBB->getParent());
  Builder.SetInsertPoint(WorkerExitBB);
  Builder.CreateRetVoid();

  auto *CheckBBTI = CheckBB->getTerminator();
  Builder.SetInsertPoint(CheckBBTI);
  Builder.CreateCondBr(ExecUserCode, UI->getParent(), WorkerExitBB);

  CheckBBTI->eraseFromParent();
  UI->eraseFromParent();

  // Continue in the "user_code" block, see diagram above and in
  // openmp/libomptarget/deviceRTLs/common/include/target.h .
  return InsertPointTy(UserCodeEntryBB, UserCodeEntryBB->getFirstInsertionPt());
}

void OpenMPIRBuilder::createTargetDeinit(const LocationDescription &Loc,
                                         int32_t TeamsReductionDataSize,
                                         int32_t TeamsReductionBufferLength) {
  if (!updateToLocation(Loc))
    return;

  Function *Fn = getOrCreateRuntimeFunctionPtr(
      omp::RuntimeFunction::OMPRTL___kmpc_target_deinit);

  Builder.CreateCall(Fn, {});

  if (!TeamsReductionBufferLength || !TeamsReductionDataSize)
    return;

  Function *Kernel = Builder.GetInsertBlock()->getParent();
  // We need to strip the debug prefix to get the correct kernel name.
  StringRef KernelName = Kernel->getName();
  const std::string DebugPrefix = "_debug__";
  if (KernelName.ends_with(DebugPrefix))
    KernelName = KernelName.drop_back(DebugPrefix.length());
  auto *KernelEnvironmentGV =
      M.getNamedGlobal((KernelName + "_kernel_environment").str());
  assert(KernelEnvironmentGV && "Expected kernel environment global\n");
  auto *KernelEnvironmentInitializer = KernelEnvironmentGV->getInitializer();
  auto *NewInitializer = ConstantFoldInsertValueInstruction(
      KernelEnvironmentInitializer,
      ConstantInt::get(Int32, TeamsReductionDataSize), {0, 7});
  NewInitializer = ConstantFoldInsertValueInstruction(
      NewInitializer, ConstantInt::get(Int32, TeamsReductionBufferLength),
      {0, 8});
  KernelEnvironmentGV->setInitializer(NewInitializer);
}

static MDNode *getNVPTXMDNode(Function &Kernel, StringRef Name) {
  Module &M = *Kernel.getParent();
  NamedMDNode *MD = M.getOrInsertNamedMetadata("nvvm.annotations");
  for (auto *Op : MD->operands()) {
    if (Op->getNumOperands() != 3)
      continue;
    auto *KernelOp = dyn_cast<ConstantAsMetadata>(Op->getOperand(0));
    if (!KernelOp || KernelOp->getValue() != &Kernel)
      continue;
    auto *Prop = dyn_cast<MDString>(Op->getOperand(1));
    if (!Prop || Prop->getString() != Name)
      continue;
    return Op;
  }
  return nullptr;
}

static void updateNVPTXMetadata(Function &Kernel, StringRef Name, int32_t Value,
                                bool Min) {
  // Update the "maxntidx" metadata for NVIDIA, or add it.
  MDNode *ExistingOp = getNVPTXMDNode(Kernel, Name);
  if (ExistingOp) {
    auto *OldVal = cast<ConstantAsMetadata>(ExistingOp->getOperand(2));
    int32_t OldLimit = cast<ConstantInt>(OldVal->getValue())->getZExtValue();
    ExistingOp->replaceOperandWith(
        2, ConstantAsMetadata::get(ConstantInt::get(
               OldVal->getValue()->getType(),
               Min ? std::min(OldLimit, Value) : std::max(OldLimit, Value))));
  } else {
    LLVMContext &Ctx = Kernel.getContext();
    Metadata *MDVals[] = {ConstantAsMetadata::get(&Kernel),
                          MDString::get(Ctx, Name),
                          ConstantAsMetadata::get(
                              ConstantInt::get(Type::getInt32Ty(Ctx), Value))};
    // Append metadata to nvvm.annotations
    Module &M = *Kernel.getParent();
    NamedMDNode *MD = M.getOrInsertNamedMetadata("nvvm.annotations");
    MD->addOperand(MDNode::get(Ctx, MDVals));
  }
}

std::pair<int32_t, int32_t>
OpenMPIRBuilder::readThreadBoundsForKernel(const Triple &T, Function &Kernel) {
  int32_t ThreadLimit =
      Kernel.getFnAttributeAsParsedInteger("omp_target_thread_limit");

  if (T.isAMDGPU()) {
    const auto &Attr = Kernel.getFnAttribute("amdgpu-flat-work-group-size");
    if (!Attr.isValid() || !Attr.isStringAttribute())
      return {0, ThreadLimit};
    auto [LBStr, UBStr] = Attr.getValueAsString().split(',');
    int32_t LB, UB;
    if (!llvm::to_integer(UBStr, UB, 10))
      return {0, ThreadLimit};
    UB = ThreadLimit ? std::min(ThreadLimit, UB) : UB;
    if (!llvm::to_integer(LBStr, LB, 10))
      return {0, UB};
    return {LB, UB};
  }

  if (MDNode *ExistingOp = getNVPTXMDNode(Kernel, "maxntidx")) {
    auto *OldVal = cast<ConstantAsMetadata>(ExistingOp->getOperand(2));
    int32_t UB = cast<ConstantInt>(OldVal->getValue())->getZExtValue();
    return {0, ThreadLimit ? std::min(ThreadLimit, UB) : UB};
  }
  return {0, ThreadLimit};
}

void OpenMPIRBuilder::writeThreadBoundsForKernel(const Triple &T,
                                                 Function &Kernel, int32_t LB,
                                                 int32_t UB) {
  Kernel.addFnAttr("omp_target_thread_limit", std::to_string(UB));

  if (T.isAMDGPU()) {
    Kernel.addFnAttr("amdgpu-flat-work-group-size",
                     llvm::utostr(LB) + "," + llvm::utostr(UB));
    return;
  }

  updateNVPTXMetadata(Kernel, "maxntidx", UB, true);
}

std::pair<int32_t, int32_t>
OpenMPIRBuilder::readTeamBoundsForKernel(const Triple &, Function &Kernel) {
  // TODO: Read from backend annotations if available.
  return {0, Kernel.getFnAttributeAsParsedInteger("omp_target_num_teams")};
}

void OpenMPIRBuilder::writeTeamsForKernel(const Triple &T, Function &Kernel,
                                          int32_t LB, int32_t UB) {
  if (T.isNVPTX()) {
    if (UB > 0)
      updateNVPTXMetadata(Kernel, "maxclusterrank", UB, true);
    updateNVPTXMetadata(Kernel, "minctasm", LB, false);
  }
  Kernel.addFnAttr("omp_target_num_teams", std::to_string(LB));
}

void OpenMPIRBuilder::setOutlinedTargetRegionFunctionAttributes(
    Function *OutlinedFn) {
  if (Config.isTargetDevice()) {
    OutlinedFn->setLinkage(GlobalValue::WeakODRLinkage);
    // TODO: Determine if DSO local can be set to true.
    OutlinedFn->setDSOLocal(false);
    OutlinedFn->setVisibility(GlobalValue::ProtectedVisibility);
    if (T.isAMDGCN())
      OutlinedFn->setCallingConv(CallingConv::AMDGPU_KERNEL);
  }
}

Constant *OpenMPIRBuilder::createOutlinedFunctionID(Function *OutlinedFn,
                                                    StringRef EntryFnIDName) {
  if (Config.isTargetDevice()) {
    assert(OutlinedFn && "The outlined function must exist if embedded");
    return OutlinedFn;
  }

  return new GlobalVariable(
      M, Builder.getInt8Ty(), /*isConstant=*/true, GlobalValue::WeakAnyLinkage,
      Constant::getNullValue(Builder.getInt8Ty()), EntryFnIDName);
}

Constant *OpenMPIRBuilder::createTargetRegionEntryAddr(Function *OutlinedFn,
                                                       StringRef EntryFnName) {
  if (OutlinedFn)
    return OutlinedFn;

  assert(!M.getGlobalVariable(EntryFnName, true) &&
         "Named kernel already exists?");
  return new GlobalVariable(
      M, Builder.getInt8Ty(), /*isConstant=*/true, GlobalValue::InternalLinkage,
      Constant::getNullValue(Builder.getInt8Ty()), EntryFnName);
}

void OpenMPIRBuilder::emitTargetRegionFunction(
    TargetRegionEntryInfo &EntryInfo,
    FunctionGenCallback &GenerateFunctionCallback, bool IsOffloadEntry,
    Function *&OutlinedFn, Constant *&OutlinedFnID) {

  SmallString<64> EntryFnName;
  OffloadInfoManager.getTargetRegionEntryFnName(EntryFnName, EntryInfo);

  OutlinedFn = Config.isTargetDevice() || !Config.openMPOffloadMandatory()
                   ? GenerateFunctionCallback(EntryFnName)
                   : nullptr;

  // If this target outline function is not an offload entry, we don't need to
  // register it. This may be in the case of a false if clause, or if there are
  // no OpenMP targets.
  if (!IsOffloadEntry)
    return;

  std::string EntryFnIDName =
      Config.isTargetDevice()
          ? std::string(EntryFnName)
          : createPlatformSpecificName({EntryFnName, "region_id"});

  OutlinedFnID = registerTargetRegionFunction(EntryInfo, OutlinedFn,
                                              EntryFnName, EntryFnIDName);
}

Constant *OpenMPIRBuilder::registerTargetRegionFunction(
    TargetRegionEntryInfo &EntryInfo, Function *OutlinedFn,
    StringRef EntryFnName, StringRef EntryFnIDName) {
  if (OutlinedFn)
    setOutlinedTargetRegionFunctionAttributes(OutlinedFn);
  auto OutlinedFnID = createOutlinedFunctionID(OutlinedFn, EntryFnIDName);
  auto EntryAddr = createTargetRegionEntryAddr(OutlinedFn, EntryFnName);
  OffloadInfoManager.registerTargetRegionEntryInfo(
      EntryInfo, EntryAddr, OutlinedFnID,
      OffloadEntriesInfoManager::OMPTargetRegionEntryTargetRegion);
  return OutlinedFnID;
}

OpenMPIRBuilder::InsertPointTy OpenMPIRBuilder::createTargetData(
    const LocationDescription &Loc, InsertPointTy AllocaIP,
    InsertPointTy CodeGenIP, Value *DeviceID, Value *IfCond,
    TargetDataInfo &Info, GenMapInfoCallbackTy GenMapInfoCB,
    omp::RuntimeFunction *MapperFunc,
    function_ref<InsertPointTy(InsertPointTy CodeGenIP, BodyGenTy BodyGenType)>
        BodyGenCB,
    function_ref<void(unsigned int, Value *)> DeviceAddrCB,
    function_ref<Value *(unsigned int)> CustomMapperCB, Value *SrcLocInfo) {
  if (!updateToLocation(Loc))
    return InsertPointTy();

  // Disable TargetData CodeGen on Device pass.
  if (Config.IsTargetDevice.value_or(false))
    return Builder.saveIP();

  Builder.restoreIP(CodeGenIP);
  bool IsStandAlone = !BodyGenCB;
  MapInfosTy *MapInfo;
  // Generate the code for the opening of the data environment. Capture all the
  // arguments of the runtime call by reference because they are used in the
  // closing of the region.
  auto BeginThenGen = [&](InsertPointTy AllocaIP, InsertPointTy CodeGenIP) {
    MapInfo = &GenMapInfoCB(Builder.saveIP());
    emitOffloadingArrays(AllocaIP, Builder.saveIP(), *MapInfo, Info,
                         /*IsNonContiguous=*/true, DeviceAddrCB,
                         CustomMapperCB);

    TargetDataRTArgs RTArgs;
    emitOffloadingArraysArgument(Builder, RTArgs, Info,
                                 !MapInfo->Names.empty());

    // Emit the number of elements in the offloading arrays.
    Value *PointerNum = Builder.getInt32(Info.NumberOfPtrs);

    // Source location for the ident struct
    if (!SrcLocInfo) {
      uint32_t SrcLocStrSize;
      Constant *SrcLocStr = getOrCreateSrcLocStr(Loc, SrcLocStrSize);
      SrcLocInfo = getOrCreateIdent(SrcLocStr, SrcLocStrSize);
    }

    Value *OffloadingArgs[] = {SrcLocInfo,           DeviceID,
                               PointerNum,           RTArgs.BasePointersArray,
                               RTArgs.PointersArray, RTArgs.SizesArray,
                               RTArgs.MapTypesArray, RTArgs.MapNamesArray,
                               RTArgs.MappersArray};

    if (IsStandAlone) {
      assert(MapperFunc && "MapperFunc missing for standalone target data");
      Builder.CreateCall(getOrCreateRuntimeFunctionPtr(*MapperFunc),
                         OffloadingArgs);
    } else {
      Function *BeginMapperFunc = getOrCreateRuntimeFunctionPtr(
          omp::OMPRTL___tgt_target_data_begin_mapper);

      Builder.CreateCall(BeginMapperFunc, OffloadingArgs);

      for (auto DeviceMap : Info.DevicePtrInfoMap) {
        if (isa<AllocaInst>(DeviceMap.second.second)) {
          auto *LI =
              Builder.CreateLoad(Builder.getPtrTy(), DeviceMap.second.first);
          Builder.CreateStore(LI, DeviceMap.second.second);
        }
      }

      // If device pointer privatization is required, emit the body of the
      // region here. It will have to be duplicated: with and without
      // privatization.
      Builder.restoreIP(BodyGenCB(Builder.saveIP(), BodyGenTy::Priv));
    }
  };

  // If we need device pointer privatization, we need to emit the body of the
  // region with no privatization in the 'else' branch of the conditional.
  // Otherwise, we don't have to do anything.
  auto BeginElseGen = [&](InsertPointTy AllocaIP, InsertPointTy CodeGenIP) {
    Builder.restoreIP(BodyGenCB(Builder.saveIP(), BodyGenTy::DupNoPriv));
  };

  // Generate code for the closing of the data region.
  auto EndThenGen = [&](InsertPointTy AllocaIP, InsertPointTy CodeGenIP) {
    TargetDataRTArgs RTArgs;
    emitOffloadingArraysArgument(Builder, RTArgs, Info, !MapInfo->Names.empty(),
                                 /*ForEndCall=*/true);

    // Emit the number of elements in the offloading arrays.
    Value *PointerNum = Builder.getInt32(Info.NumberOfPtrs);

    // Source location for the ident struct
    if (!SrcLocInfo) {
      uint32_t SrcLocStrSize;
      Constant *SrcLocStr = getOrCreateSrcLocStr(Loc, SrcLocStrSize);
      SrcLocInfo = getOrCreateIdent(SrcLocStr, SrcLocStrSize);
    }

    Value *OffloadingArgs[] = {SrcLocInfo,           DeviceID,
                               PointerNum,           RTArgs.BasePointersArray,
                               RTArgs.PointersArray, RTArgs.SizesArray,
                               RTArgs.MapTypesArray, RTArgs.MapNamesArray,
                               RTArgs.MappersArray};
    Function *EndMapperFunc =
        getOrCreateRuntimeFunctionPtr(omp::OMPRTL___tgt_target_data_end_mapper);

    Builder.CreateCall(EndMapperFunc, OffloadingArgs);
  };

  // We don't have to do anything to close the region if the if clause evaluates
  // to false.
  auto EndElseGen = [&](InsertPointTy AllocaIP, InsertPointTy CodeGenIP) {};

  if (BodyGenCB) {
    if (IfCond) {
      emitIfClause(IfCond, BeginThenGen, BeginElseGen, AllocaIP);
    } else {
      BeginThenGen(AllocaIP, Builder.saveIP());
    }

    // If we don't require privatization of device pointers, we emit the body in
    // between the runtime calls. This avoids duplicating the body code.
    Builder.restoreIP(BodyGenCB(Builder.saveIP(), BodyGenTy::NoPriv));

    if (IfCond) {
      emitIfClause(IfCond, EndThenGen, EndElseGen, AllocaIP);
    } else {
      EndThenGen(AllocaIP, Builder.saveIP());
    }
  } else {
    if (IfCond) {
      emitIfClause(IfCond, BeginThenGen, EndElseGen, AllocaIP);
    } else {
      BeginThenGen(AllocaIP, Builder.saveIP());
    }
  }

  return Builder.saveIP();
}

FunctionCallee
OpenMPIRBuilder::createForStaticInitFunction(unsigned IVSize, bool IVSigned,
                                             bool IsGPUDistribute) {
  assert((IVSize == 32 || IVSize == 64) &&
         "IV size is not compatible with the omp runtime");
  RuntimeFunction Name;
  if (IsGPUDistribute)
    Name = IVSize == 32
               ? (IVSigned ? omp::OMPRTL___kmpc_distribute_static_init_4
                           : omp::OMPRTL___kmpc_distribute_static_init_4u)
               : (IVSigned ? omp::OMPRTL___kmpc_distribute_static_init_8
                           : omp::OMPRTL___kmpc_distribute_static_init_8u);
  else
    Name = IVSize == 32 ? (IVSigned ? omp::OMPRTL___kmpc_for_static_init_4
                                    : omp::OMPRTL___kmpc_for_static_init_4u)
                        : (IVSigned ? omp::OMPRTL___kmpc_for_static_init_8
                                    : omp::OMPRTL___kmpc_for_static_init_8u);

  return getOrCreateRuntimeFunction(M, Name);
}

FunctionCallee OpenMPIRBuilder::createDispatchInitFunction(unsigned IVSize,
                                                           bool IVSigned) {
  assert((IVSize == 32 || IVSize == 64) &&
         "IV size is not compatible with the omp runtime");
  RuntimeFunction Name = IVSize == 32
                             ? (IVSigned ? omp::OMPRTL___kmpc_dispatch_init_4
                                         : omp::OMPRTL___kmpc_dispatch_init_4u)
                             : (IVSigned ? omp::OMPRTL___kmpc_dispatch_init_8
                                         : omp::OMPRTL___kmpc_dispatch_init_8u);

  return getOrCreateRuntimeFunction(M, Name);
}

FunctionCallee OpenMPIRBuilder::createDispatchNextFunction(unsigned IVSize,
                                                           bool IVSigned) {
  assert((IVSize == 32 || IVSize == 64) &&
         "IV size is not compatible with the omp runtime");
  RuntimeFunction Name = IVSize == 32
                             ? (IVSigned ? omp::OMPRTL___kmpc_dispatch_next_4
                                         : omp::OMPRTL___kmpc_dispatch_next_4u)
                             : (IVSigned ? omp::OMPRTL___kmpc_dispatch_next_8
                                         : omp::OMPRTL___kmpc_dispatch_next_8u);

  return getOrCreateRuntimeFunction(M, Name);
}

FunctionCallee OpenMPIRBuilder::createDispatchFiniFunction(unsigned IVSize,
                                                           bool IVSigned) {
  assert((IVSize == 32 || IVSize == 64) &&
         "IV size is not compatible with the omp runtime");
  RuntimeFunction Name = IVSize == 32
                             ? (IVSigned ? omp::OMPRTL___kmpc_dispatch_fini_4
                                         : omp::OMPRTL___kmpc_dispatch_fini_4u)
                             : (IVSigned ? omp::OMPRTL___kmpc_dispatch_fini_8
                                         : omp::OMPRTL___kmpc_dispatch_fini_8u);

  return getOrCreateRuntimeFunction(M, Name);
}

static void replaceConstatExprUsesInFuncWithInstr(ConstantExpr *ConstExpr,
                                                  Function *Func) {
  for (User *User : make_early_inc_range(ConstExpr->users()))
    if (auto *Instr = dyn_cast<Instruction>(User))
      if (Instr->getFunction() == Func)
        Instr->replaceUsesOfWith(ConstExpr, ConstExpr->getAsInstruction(Instr));
}

static void replaceConstantValueUsesInFuncWithInstr(llvm::Value *Input,
                                                    Function *Func) {
  for (User *User : make_early_inc_range(Input->users()))
    if (auto *Const = dyn_cast<Constant>(User))
      if (auto *ConstExpr = dyn_cast<ConstantExpr>(Const))
        replaceConstatExprUsesInFuncWithInstr(ConstExpr, Func);
}

static Function *createOutlinedFunction(
    OpenMPIRBuilder &OMPBuilder, IRBuilderBase &Builder, StringRef FuncName,
    SmallVectorImpl<Value *> &Inputs,
    OpenMPIRBuilder::TargetBodyGenCallbackTy &CBFunc,
    OpenMPIRBuilder::TargetGenArgAccessorsCallbackTy &ArgAccessorFuncCB) {
  SmallVector<Type *> ParameterTypes;
  if (OMPBuilder.Config.isTargetDevice()) {
    // Add the "implicit" runtime argument we use to provide launch specific
    // information for target devices.
    auto *Int8PtrTy = PointerType::getUnqual(Builder.getContext());
    ParameterTypes.push_back(Int8PtrTy);

    // All parameters to target devices are passed as pointers
    // or i64. This assumes 64-bit address spaces/pointers.
    for (auto &Arg : Inputs)
      ParameterTypes.push_back(Arg->getType()->isPointerTy()
                                   ? Arg->getType()
                                   : Type::getInt64Ty(Builder.getContext()));
  } else {
    for (auto &Arg : Inputs)
      ParameterTypes.push_back(Arg->getType());
  }

  auto FuncType = FunctionType::get(Builder.getVoidTy(), ParameterTypes,
                                    /*isVarArg*/ false);
  auto Func = Function::Create(FuncType, GlobalValue::InternalLinkage, FuncName,
                               Builder.GetInsertBlock()->getModule());

  // Save insert point.
  auto OldInsertPoint = Builder.saveIP();

  // Generate the region into the function.
  BasicBlock *EntryBB = BasicBlock::Create(Builder.getContext(), "entry", Func);
  Builder.SetInsertPoint(EntryBB);

  // Insert target init call in the device compilation pass.
  if (OMPBuilder.Config.isTargetDevice())
    Builder.restoreIP(OMPBuilder.createTargetInit(Builder, /*IsSPMD*/ false));

  BasicBlock *UserCodeEntryBB = Builder.GetInsertBlock();

  // As we embed the user code in the middle of our target region after we
  // generate entry code, we must move what allocas we can into the entry
  // block to avoid possible breaking optimisations for device
  if (OMPBuilder.Config.isTargetDevice())
    OMPBuilder.ConstantAllocaRaiseCandidates.emplace_back(Func);

  // Insert target deinit call in the device compilation pass.
  Builder.restoreIP(CBFunc(Builder.saveIP(), Builder.saveIP()));
  if (OMPBuilder.Config.isTargetDevice())
    OMPBuilder.createTargetDeinit(Builder);

  // Insert return instruction.
  Builder.CreateRetVoid();

  // New Alloca IP at entry point of created device function.
  Builder.SetInsertPoint(EntryBB->getFirstNonPHI());
  auto AllocaIP = Builder.saveIP();

  Builder.SetInsertPoint(UserCodeEntryBB->getFirstNonPHIOrDbg());

  // Skip the artificial dyn_ptr on the device.
  const auto &ArgRange =
      OMPBuilder.Config.isTargetDevice()
          ? make_range(Func->arg_begin() + 1, Func->arg_end())
          : Func->args();

  // Rewrite uses of input valus to parameters.
  for (auto InArg : zip(Inputs, ArgRange)) {
    Value *Input = std::get<0>(InArg);
    Argument &Arg = std::get<1>(InArg);
    Value *InputCopy = nullptr;

    Builder.restoreIP(
        ArgAccessorFuncCB(Arg, Input, InputCopy, AllocaIP, Builder.saveIP()));

    // Things like GEP's can come in the form of Constants. Constants and
    // ConstantExpr's do not have access to the knowledge of what they're
    // contained in, so we must dig a little to find an instruction so we can
    // tell if they're used inside of the function we're outlining. We also
    // replace the original constant expression with a new instruction
    // equivalent; an instruction as it allows easy modification in the
    // following loop, as we can now know the constant (instruction) is owned by
    // our target function and replaceUsesOfWith can now be invoked on it
    // (cannot do this with constants it seems). A brand new one also allows us
    // to be cautious as it is perhaps possible the old expression was used
    // inside of the function but exists and is used externally (unlikely by the
    // nature of a Constant, but still).
    replaceConstantValueUsesInFuncWithInstr(Input, Func);

    // Collect all the instructions
    for (User *User : make_early_inc_range(Input->users()))
      if (auto *Instr = dyn_cast<Instruction>(User))
        if (Instr->getFunction() == Func)
          Instr->replaceUsesOfWith(Input, InputCopy);
  }

  // Restore insert point.
  Builder.restoreIP(OldInsertPoint);

  return Func;
}

static void emitTargetOutlinedFunction(
    OpenMPIRBuilder &OMPBuilder, IRBuilderBase &Builder,
    TargetRegionEntryInfo &EntryInfo, Function *&OutlinedFn,
    Constant *&OutlinedFnID, SmallVectorImpl<Value *> &Inputs,
    OpenMPIRBuilder::TargetBodyGenCallbackTy &CBFunc,
    OpenMPIRBuilder::TargetGenArgAccessorsCallbackTy &ArgAccessorFuncCB) {

  OpenMPIRBuilder::FunctionGenCallback &&GenerateOutlinedFunction =
      [&OMPBuilder, &Builder, &Inputs, &CBFunc,
       &ArgAccessorFuncCB](StringRef EntryFnName) {
        return createOutlinedFunction(OMPBuilder, Builder, EntryFnName, Inputs,
                                      CBFunc, ArgAccessorFuncCB);
      };

  OMPBuilder.emitTargetRegionFunction(EntryInfo, GenerateOutlinedFunction, true,
                                      OutlinedFn, OutlinedFnID);
}

static void emitTargetCall(OpenMPIRBuilder &OMPBuilder, IRBuilderBase &Builder,
                           OpenMPIRBuilder::InsertPointTy AllocaIP,
                           Function *OutlinedFn, Constant *OutlinedFnID,
                           int32_t NumTeams, int32_t NumThreads,
                           SmallVectorImpl<Value *> &Args,
                           OpenMPIRBuilder::GenMapInfoCallbackTy GenMapInfoCB) {

  OpenMPIRBuilder::TargetDataInfo Info(
      /*RequiresDevicePointerInfo=*/false,
      /*SeparateBeginEndCalls=*/true);

  OpenMPIRBuilder::MapInfosTy &MapInfo = GenMapInfoCB(Builder.saveIP());
  OMPBuilder.emitOffloadingArrays(AllocaIP, Builder.saveIP(), MapInfo, Info,
                                  /*IsNonContiguous=*/true);

  OpenMPIRBuilder::TargetDataRTArgs RTArgs;
  OMPBuilder.emitOffloadingArraysArgument(Builder, RTArgs, Info,
                                          !MapInfo.Names.empty());

  //  emitKernelLaunch
  auto &&EmitTargetCallFallbackCB =
      [&](OpenMPIRBuilder::InsertPointTy IP) -> OpenMPIRBuilder::InsertPointTy {
    Builder.restoreIP(IP);
    Builder.CreateCall(OutlinedFn, Args);
    return Builder.saveIP();
  };

  unsigned NumTargetItems = MapInfo.BasePointers.size();
  // TODO: Use correct device ID
  Value *DeviceID = Builder.getInt64(OMP_DEVICEID_UNDEF);
  Value *NumTeamsVal = Builder.getInt32(NumTeams);
  Value *NumThreadsVal = Builder.getInt32(NumThreads);
  uint32_t SrcLocStrSize;
  Constant *SrcLocStr = OMPBuilder.getOrCreateDefaultSrcLocStr(SrcLocStrSize);
  Value *RTLoc = OMPBuilder.getOrCreateIdent(SrcLocStr, SrcLocStrSize,
                                             llvm::omp::IdentFlag(0), 0);
  // TODO: Use correct NumIterations
  Value *NumIterations = Builder.getInt64(0);
  // TODO: Use correct DynCGGroupMem
  Value *DynCGGroupMem = Builder.getInt32(0);

  bool HasNoWait = false;

  OpenMPIRBuilder::TargetKernelArgs KArgs(NumTargetItems, RTArgs, NumIterations,
                                          NumTeamsVal, NumThreadsVal,
                                          DynCGGroupMem, HasNoWait);

  Builder.restoreIP(OMPBuilder.emitKernelLaunch(
      Builder, OutlinedFn, OutlinedFnID, EmitTargetCallFallbackCB, KArgs,
      DeviceID, RTLoc, AllocaIP));
}

OpenMPIRBuilder::InsertPointTy OpenMPIRBuilder::createTarget(
    const LocationDescription &Loc, InsertPointTy AllocaIP,
    InsertPointTy CodeGenIP, TargetRegionEntryInfo &EntryInfo, int32_t NumTeams,
    int32_t NumThreads, SmallVectorImpl<Value *> &Args,
    GenMapInfoCallbackTy GenMapInfoCB,
    OpenMPIRBuilder::TargetBodyGenCallbackTy CBFunc,
    OpenMPIRBuilder::TargetGenArgAccessorsCallbackTy ArgAccessorFuncCB) {
  if (!updateToLocation(Loc))
    return InsertPointTy();

  Builder.restoreIP(CodeGenIP);

  Function *OutlinedFn;
  Constant *OutlinedFnID;
  emitTargetOutlinedFunction(*this, Builder, EntryInfo, OutlinedFn,
                             OutlinedFnID, Args, CBFunc, ArgAccessorFuncCB);
  if (!Config.isTargetDevice())
    emitTargetCall(*this, Builder, AllocaIP, OutlinedFn, OutlinedFnID, NumTeams,
                   NumThreads, Args, GenMapInfoCB);

  return Builder.saveIP();
}

std::string OpenMPIRBuilder::getNameWithSeparators(ArrayRef<StringRef> Parts,
                                                   StringRef FirstSeparator,
                                                   StringRef Separator) {
  SmallString<128> Buffer;
  llvm::raw_svector_ostream OS(Buffer);
  StringRef Sep = FirstSeparator;
  for (StringRef Part : Parts) {
    OS << Sep << Part;
    Sep = Separator;
  }
  return OS.str().str();
}

std::string
OpenMPIRBuilder::createPlatformSpecificName(ArrayRef<StringRef> Parts) const {
  return OpenMPIRBuilder::getNameWithSeparators(Parts, Config.firstSeparator(),
                                                Config.separator());
}

GlobalVariable *
OpenMPIRBuilder::getOrCreateInternalVariable(Type *Ty, const StringRef &Name,
                                             unsigned AddressSpace) {
  auto &Elem = *InternalVars.try_emplace(Name, nullptr).first;
  if (Elem.second) {
    assert(Elem.second->getValueType() == Ty &&
           "OMP internal variable has different type than requested");
  } else {
    // TODO: investigate the appropriate linkage type used for the global
    // variable for possibly changing that to internal or private, or maybe
    // create different versions of the function for different OMP internal
    // variables.
    auto Linkage = this->M.getTargetTriple().rfind("wasm32") == 0
                       ? GlobalValue::ExternalLinkage
                       : GlobalValue::CommonLinkage;
    auto *GV = new GlobalVariable(M, Ty, /*IsConstant=*/false, Linkage,
                                  Constant::getNullValue(Ty), Elem.first(),
                                  /*InsertBefore=*/nullptr,
                                  GlobalValue::NotThreadLocal, AddressSpace);
    const DataLayout &DL = M.getDataLayout();
    const llvm::Align TypeAlign = DL.getABITypeAlign(Ty);
    const llvm::Align PtrAlign = DL.getPointerABIAlignment(AddressSpace);
    GV->setAlignment(std::max(TypeAlign, PtrAlign));
    Elem.second = GV;
  }

  return Elem.second;
}

Value *OpenMPIRBuilder::getOMPCriticalRegionLock(StringRef CriticalName) {
  std::string Prefix = Twine("gomp_critical_user_", CriticalName).str();
  std::string Name = getNameWithSeparators({Prefix, "var"}, ".", ".");
  return getOrCreateInternalVariable(KmpCriticalNameTy, Name);
}

Value *OpenMPIRBuilder::getSizeInBytes(Value *BasePtr) {
  LLVMContext &Ctx = Builder.getContext();
  Value *Null =
      Constant::getNullValue(PointerType::getUnqual(BasePtr->getContext()));
  Value *SizeGep =
      Builder.CreateGEP(BasePtr->getType(), Null, Builder.getInt32(1));
  Value *SizePtrToInt = Builder.CreatePtrToInt(SizeGep, Type::getInt64Ty(Ctx));
  return SizePtrToInt;
}

GlobalVariable *
OpenMPIRBuilder::createOffloadMaptypes(SmallVectorImpl<uint64_t> &Mappings,
                                       std::string VarName) {
  llvm::Constant *MaptypesArrayInit =
      llvm::ConstantDataArray::get(M.getContext(), Mappings);
  auto *MaptypesArrayGlobal = new llvm::GlobalVariable(
      M, MaptypesArrayInit->getType(),
      /*isConstant=*/true, llvm::GlobalValue::PrivateLinkage, MaptypesArrayInit,
      VarName);
  MaptypesArrayGlobal->setUnnamedAddr(llvm::GlobalValue::UnnamedAddr::Global);
  return MaptypesArrayGlobal;
}

void OpenMPIRBuilder::createMapperAllocas(const LocationDescription &Loc,
                                          InsertPointTy AllocaIP,
                                          unsigned NumOperands,
                                          struct MapperAllocas &MapperAllocas) {
  if (!updateToLocation(Loc))
    return;

  auto *ArrI8PtrTy = ArrayType::get(Int8Ptr, NumOperands);
  auto *ArrI64Ty = ArrayType::get(Int64, NumOperands);
  Builder.restoreIP(AllocaIP);
  AllocaInst *ArgsBase = Builder.CreateAlloca(
      ArrI8PtrTy, /* ArraySize = */ nullptr, ".offload_baseptrs");
  AllocaInst *Args = Builder.CreateAlloca(ArrI8PtrTy, /* ArraySize = */ nullptr,
                                          ".offload_ptrs");
  AllocaInst *ArgSizes = Builder.CreateAlloca(
      ArrI64Ty, /* ArraySize = */ nullptr, ".offload_sizes");
  Builder.restoreIP(Loc.IP);
  MapperAllocas.ArgsBase = ArgsBase;
  MapperAllocas.Args = Args;
  MapperAllocas.ArgSizes = ArgSizes;
}

void OpenMPIRBuilder::emitMapperCall(const LocationDescription &Loc,
                                     Function *MapperFunc, Value *SrcLocInfo,
                                     Value *MaptypesArg, Value *MapnamesArg,
                                     struct MapperAllocas &MapperAllocas,
                                     int64_t DeviceID, unsigned NumOperands) {
  if (!updateToLocation(Loc))
    return;

  auto *ArrI8PtrTy = ArrayType::get(Int8Ptr, NumOperands);
  auto *ArrI64Ty = ArrayType::get(Int64, NumOperands);
  Value *ArgsBaseGEP =
      Builder.CreateInBoundsGEP(ArrI8PtrTy, MapperAllocas.ArgsBase,
                                {Builder.getInt32(0), Builder.getInt32(0)});
  Value *ArgsGEP =
      Builder.CreateInBoundsGEP(ArrI8PtrTy, MapperAllocas.Args,
                                {Builder.getInt32(0), Builder.getInt32(0)});
  Value *ArgSizesGEP =
      Builder.CreateInBoundsGEP(ArrI64Ty, MapperAllocas.ArgSizes,
                                {Builder.getInt32(0), Builder.getInt32(0)});
  Value *NullPtr =
      Constant::getNullValue(PointerType::getUnqual(Int8Ptr->getContext()));
  Builder.CreateCall(MapperFunc,
                     {SrcLocInfo, Builder.getInt64(DeviceID),
                      Builder.getInt32(NumOperands), ArgsBaseGEP, ArgsGEP,
                      ArgSizesGEP, MaptypesArg, MapnamesArg, NullPtr});
}

void OpenMPIRBuilder::emitOffloadingArraysArgument(IRBuilderBase &Builder,
                                                   TargetDataRTArgs &RTArgs,
                                                   TargetDataInfo &Info,
                                                   bool EmitDebug,
                                                   bool ForEndCall) {
  assert((!ForEndCall || Info.separateBeginEndCalls()) &&
         "expected region end call to runtime only when end call is separate");
  auto UnqualPtrTy = PointerType::getUnqual(M.getContext());
  auto VoidPtrTy = UnqualPtrTy;
  auto VoidPtrPtrTy = UnqualPtrTy;
  auto Int64Ty = Type::getInt64Ty(M.getContext());
  auto Int64PtrTy = UnqualPtrTy;

  if (!Info.NumberOfPtrs) {
    RTArgs.BasePointersArray = ConstantPointerNull::get(VoidPtrPtrTy);
    RTArgs.PointersArray = ConstantPointerNull::get(VoidPtrPtrTy);
    RTArgs.SizesArray = ConstantPointerNull::get(Int64PtrTy);
    RTArgs.MapTypesArray = ConstantPointerNull::get(Int64PtrTy);
    RTArgs.MapNamesArray = ConstantPointerNull::get(VoidPtrPtrTy);
    RTArgs.MappersArray = ConstantPointerNull::get(VoidPtrPtrTy);
    return;
  }

  RTArgs.BasePointersArray = Builder.CreateConstInBoundsGEP2_32(
      ArrayType::get(VoidPtrTy, Info.NumberOfPtrs),
      Info.RTArgs.BasePointersArray,
      /*Idx0=*/0, /*Idx1=*/0);
  RTArgs.PointersArray = Builder.CreateConstInBoundsGEP2_32(
      ArrayType::get(VoidPtrTy, Info.NumberOfPtrs), Info.RTArgs.PointersArray,
      /*Idx0=*/0,
      /*Idx1=*/0);
  RTArgs.SizesArray = Builder.CreateConstInBoundsGEP2_32(
      ArrayType::get(Int64Ty, Info.NumberOfPtrs), Info.RTArgs.SizesArray,
      /*Idx0=*/0, /*Idx1=*/0);
  RTArgs.MapTypesArray = Builder.CreateConstInBoundsGEP2_32(
      ArrayType::get(Int64Ty, Info.NumberOfPtrs),
      ForEndCall && Info.RTArgs.MapTypesArrayEnd ? Info.RTArgs.MapTypesArrayEnd
                                                 : Info.RTArgs.MapTypesArray,
      /*Idx0=*/0,
      /*Idx1=*/0);

  // Only emit the mapper information arrays if debug information is
  // requested.
  if (!EmitDebug)
    RTArgs.MapNamesArray = ConstantPointerNull::get(VoidPtrPtrTy);
  else
    RTArgs.MapNamesArray = Builder.CreateConstInBoundsGEP2_32(
        ArrayType::get(VoidPtrTy, Info.NumberOfPtrs), Info.RTArgs.MapNamesArray,
        /*Idx0=*/0,
        /*Idx1=*/0);
  // If there is no user-defined mapper, set the mapper array to nullptr to
  // avoid an unnecessary data privatization
  if (!Info.HasMapper)
    RTArgs.MappersArray = ConstantPointerNull::get(VoidPtrPtrTy);
  else
    RTArgs.MappersArray =
        Builder.CreatePointerCast(Info.RTArgs.MappersArray, VoidPtrPtrTy);
}

void OpenMPIRBuilder::emitNonContiguousDescriptor(InsertPointTy AllocaIP,
                                                  InsertPointTy CodeGenIP,
                                                  MapInfosTy &CombinedInfo,
                                                  TargetDataInfo &Info) {
  MapInfosTy::StructNonContiguousInfo &NonContigInfo =
      CombinedInfo.NonContigInfo;

  // Build an array of struct descriptor_dim and then assign it to
  // offload_args.
  //
  // struct descriptor_dim {
  //  uint64_t offset;
  //  uint64_t count;
  //  uint64_t stride
  // };
  Type *Int64Ty = Builder.getInt64Ty();
  StructType *DimTy = StructType::create(
      M.getContext(), ArrayRef<Type *>({Int64Ty, Int64Ty, Int64Ty}),
      "struct.descriptor_dim");

  enum { OffsetFD = 0, CountFD, StrideFD };
  // We need two index variable here since the size of "Dims" is the same as
  // the size of Components, however, the size of offset, count, and stride is
  // equal to the size of base declaration that is non-contiguous.
  for (unsigned I = 0, L = 0, E = NonContigInfo.Dims.size(); I < E; ++I) {
    // Skip emitting ir if dimension size is 1 since it cannot be
    // non-contiguous.
    if (NonContigInfo.Dims[I] == 1)
      continue;
    Builder.restoreIP(AllocaIP);
    ArrayType *ArrayTy = ArrayType::get(DimTy, NonContigInfo.Dims[I]);
    AllocaInst *DimsAddr =
        Builder.CreateAlloca(ArrayTy, /* ArraySize = */ nullptr, "dims");
    Builder.restoreIP(CodeGenIP);
    for (unsigned II = 0, EE = NonContigInfo.Dims[I]; II < EE; ++II) {
      unsigned RevIdx = EE - II - 1;
      Value *DimsLVal = Builder.CreateInBoundsGEP(
          DimsAddr->getAllocatedType(), DimsAddr,
          {Builder.getInt64(0), Builder.getInt64(II)});
      // Offset
      Value *OffsetLVal = Builder.CreateStructGEP(DimTy, DimsLVal, OffsetFD);
      Builder.CreateAlignedStore(
          NonContigInfo.Offsets[L][RevIdx], OffsetLVal,
          M.getDataLayout().getPrefTypeAlign(OffsetLVal->getType()));
      // Count
      Value *CountLVal = Builder.CreateStructGEP(DimTy, DimsLVal, CountFD);
      Builder.CreateAlignedStore(
          NonContigInfo.Counts[L][RevIdx], CountLVal,
          M.getDataLayout().getPrefTypeAlign(CountLVal->getType()));
      // Stride
      Value *StrideLVal = Builder.CreateStructGEP(DimTy, DimsLVal, StrideFD);
      Builder.CreateAlignedStore(
          NonContigInfo.Strides[L][RevIdx], StrideLVal,
          M.getDataLayout().getPrefTypeAlign(CountLVal->getType()));
    }
    // args[I] = &dims
    Builder.restoreIP(CodeGenIP);
    Value *DAddr = Builder.CreatePointerBitCastOrAddrSpaceCast(
        DimsAddr, Builder.getPtrTy());
    Value *P = Builder.CreateConstInBoundsGEP2_32(
        ArrayType::get(Builder.getPtrTy(), Info.NumberOfPtrs),
        Info.RTArgs.PointersArray, 0, I);
    Builder.CreateAlignedStore(
        DAddr, P, M.getDataLayout().getPrefTypeAlign(Builder.getPtrTy()));
    ++L;
  }
}

void OpenMPIRBuilder::emitOffloadingArrays(
    InsertPointTy AllocaIP, InsertPointTy CodeGenIP, MapInfosTy &CombinedInfo,
    TargetDataInfo &Info, bool IsNonContiguous,
    function_ref<void(unsigned int, Value *)> DeviceAddrCB,
    function_ref<Value *(unsigned int)> CustomMapperCB) {

  // Reset the array information.
  Info.clearArrayInfo();
  Info.NumberOfPtrs = CombinedInfo.BasePointers.size();

  if (Info.NumberOfPtrs == 0)
    return;

  Builder.restoreIP(AllocaIP);
  // Detect if we have any capture size requiring runtime evaluation of the
  // size so that a constant array could be eventually used.
  ArrayType *PointerArrayType =
      ArrayType::get(Builder.getPtrTy(), Info.NumberOfPtrs);

  Info.RTArgs.BasePointersArray = Builder.CreateAlloca(
      PointerArrayType, /* ArraySize = */ nullptr, ".offload_baseptrs");

  Info.RTArgs.PointersArray = Builder.CreateAlloca(
      PointerArrayType, /* ArraySize = */ nullptr, ".offload_ptrs");
  AllocaInst *MappersArray = Builder.CreateAlloca(
      PointerArrayType, /* ArraySize = */ nullptr, ".offload_mappers");
  Info.RTArgs.MappersArray = MappersArray;

  // If we don't have any VLA types or other types that require runtime
  // evaluation, we can use a constant array for the map sizes, otherwise we
  // need to fill up the arrays as we do for the pointers.
  Type *Int64Ty = Builder.getInt64Ty();
  SmallVector<Constant *> ConstSizes(CombinedInfo.Sizes.size(),
                                     ConstantInt::get(Int64Ty, 0));
  SmallBitVector RuntimeSizes(CombinedInfo.Sizes.size());
  for (unsigned I = 0, E = CombinedInfo.Sizes.size(); I < E; ++I) {
    if (auto *CI = dyn_cast<Constant>(CombinedInfo.Sizes[I])) {
      if (!isa<ConstantExpr>(CI) && !isa<GlobalValue>(CI)) {
        if (IsNonContiguous &&
            static_cast<std::underlying_type_t<OpenMPOffloadMappingFlags>>(
                CombinedInfo.Types[I] &
                OpenMPOffloadMappingFlags::OMP_MAP_NON_CONTIG))
          ConstSizes[I] =
              ConstantInt::get(Int64Ty, CombinedInfo.NonContigInfo.Dims[I]);
        else
          ConstSizes[I] = CI;
        continue;
      }
    }
    RuntimeSizes.set(I);
  }

  if (RuntimeSizes.all()) {
    ArrayType *SizeArrayType = ArrayType::get(Int64Ty, Info.NumberOfPtrs);
    Info.RTArgs.SizesArray = Builder.CreateAlloca(
        SizeArrayType, /* ArraySize = */ nullptr, ".offload_sizes");
    Builder.restoreIP(CodeGenIP);
  } else {
    auto *SizesArrayInit = ConstantArray::get(
        ArrayType::get(Int64Ty, ConstSizes.size()), ConstSizes);
    std::string Name = createPlatformSpecificName({"offload_sizes"});
    auto *SizesArrayGbl =
        new GlobalVariable(M, SizesArrayInit->getType(), /*isConstant=*/true,
                           GlobalValue::PrivateLinkage, SizesArrayInit, Name);
    SizesArrayGbl->setUnnamedAddr(GlobalValue::UnnamedAddr::Global);

    if (!RuntimeSizes.any()) {
      Info.RTArgs.SizesArray = SizesArrayGbl;
    } else {
      unsigned IndexSize = M.getDataLayout().getIndexSizeInBits(0);
      Align OffloadSizeAlign = M.getDataLayout().getABIIntegerTypeAlignment(64);
      ArrayType *SizeArrayType = ArrayType::get(Int64Ty, Info.NumberOfPtrs);
      AllocaInst *Buffer = Builder.CreateAlloca(
          SizeArrayType, /* ArraySize = */ nullptr, ".offload_sizes");
      Buffer->setAlignment(OffloadSizeAlign);
      Builder.restoreIP(CodeGenIP);
      Builder.CreateMemCpy(
          Buffer, M.getDataLayout().getPrefTypeAlign(Buffer->getType()),
          SizesArrayGbl, OffloadSizeAlign,
          Builder.getIntN(
              IndexSize,
              Buffer->getAllocationSize(M.getDataLayout())->getFixedValue()));

      Info.RTArgs.SizesArray = Buffer;
    }
    Builder.restoreIP(CodeGenIP);
  }

  // The map types are always constant so we don't need to generate code to
  // fill arrays. Instead, we create an array constant.
  SmallVector<uint64_t, 4> Mapping;
  for (auto mapFlag : CombinedInfo.Types)
    Mapping.push_back(
        static_cast<std::underlying_type_t<OpenMPOffloadMappingFlags>>(
            mapFlag));
  std::string MaptypesName = createPlatformSpecificName({"offload_maptypes"});
  auto *MapTypesArrayGbl = createOffloadMaptypes(Mapping, MaptypesName);
  Info.RTArgs.MapTypesArray = MapTypesArrayGbl;

  // The information types are only built if provided.
  if (!CombinedInfo.Names.empty()) {
    std::string MapnamesName = createPlatformSpecificName({"offload_mapnames"});
    auto *MapNamesArrayGbl =
        createOffloadMapnames(CombinedInfo.Names, MapnamesName);
    Info.RTArgs.MapNamesArray = MapNamesArrayGbl;
  } else {
    Info.RTArgs.MapNamesArray =
        Constant::getNullValue(PointerType::getUnqual(Builder.getContext()));
  }

  // If there's a present map type modifier, it must not be applied to the end
  // of a region, so generate a separate map type array in that case.
  if (Info.separateBeginEndCalls()) {
    bool EndMapTypesDiffer = false;
    for (uint64_t &Type : Mapping) {
      if (Type & static_cast<std::underlying_type_t<OpenMPOffloadMappingFlags>>(
                     OpenMPOffloadMappingFlags::OMP_MAP_PRESENT)) {
        Type &= ~static_cast<std::underlying_type_t<OpenMPOffloadMappingFlags>>(
            OpenMPOffloadMappingFlags::OMP_MAP_PRESENT);
        EndMapTypesDiffer = true;
      }
    }
    if (EndMapTypesDiffer) {
      MapTypesArrayGbl = createOffloadMaptypes(Mapping, MaptypesName);
      Info.RTArgs.MapTypesArrayEnd = MapTypesArrayGbl;
    }
  }

  PointerType *PtrTy = Builder.getPtrTy();
  for (unsigned I = 0; I < Info.NumberOfPtrs; ++I) {
    Value *BPVal = CombinedInfo.BasePointers[I];
    Value *BP = Builder.CreateConstInBoundsGEP2_32(
        ArrayType::get(PtrTy, Info.NumberOfPtrs), Info.RTArgs.BasePointersArray,
        0, I);
    Builder.CreateAlignedStore(BPVal, BP,
                               M.getDataLayout().getPrefTypeAlign(PtrTy));

    if (Info.requiresDevicePointerInfo()) {
      if (CombinedInfo.DevicePointers[I] == DeviceInfoTy::Pointer) {
        CodeGenIP = Builder.saveIP();
        Builder.restoreIP(AllocaIP);
        Info.DevicePtrInfoMap[BPVal] = {BP, Builder.CreateAlloca(PtrTy)};
        Builder.restoreIP(CodeGenIP);
        if (DeviceAddrCB)
          DeviceAddrCB(I, Info.DevicePtrInfoMap[BPVal].second);
      } else if (CombinedInfo.DevicePointers[I] == DeviceInfoTy::Address) {
        Info.DevicePtrInfoMap[BPVal] = {BP, BP};
        if (DeviceAddrCB)
          DeviceAddrCB(I, BP);
      }
    }

    Value *PVal = CombinedInfo.Pointers[I];
    Value *P = Builder.CreateConstInBoundsGEP2_32(
        ArrayType::get(PtrTy, Info.NumberOfPtrs), Info.RTArgs.PointersArray, 0,
        I);
    // TODO: Check alignment correct.
    Builder.CreateAlignedStore(PVal, P,
                               M.getDataLayout().getPrefTypeAlign(PtrTy));

    if (RuntimeSizes.test(I)) {
      Value *S = Builder.CreateConstInBoundsGEP2_32(
          ArrayType::get(Int64Ty, Info.NumberOfPtrs), Info.RTArgs.SizesArray,
          /*Idx0=*/0,
          /*Idx1=*/I);
      Builder.CreateAlignedStore(Builder.CreateIntCast(CombinedInfo.Sizes[I],
                                                       Int64Ty,
                                                       /*isSigned=*/true),
                                 S, M.getDataLayout().getPrefTypeAlign(PtrTy));
    }
    // Fill up the mapper array.
    unsigned IndexSize = M.getDataLayout().getIndexSizeInBits(0);
    Value *MFunc = ConstantPointerNull::get(PtrTy);
    if (CustomMapperCB)
      if (Value *CustomMFunc = CustomMapperCB(I))
        MFunc = Builder.CreatePointerCast(CustomMFunc, PtrTy);
    Value *MAddr = Builder.CreateInBoundsGEP(
        MappersArray->getAllocatedType(), MappersArray,
        {Builder.getIntN(IndexSize, 0), Builder.getIntN(IndexSize, I)});
    Builder.CreateAlignedStore(
        MFunc, MAddr, M.getDataLayout().getPrefTypeAlign(MAddr->getType()));
  }

  if (!IsNonContiguous || CombinedInfo.NonContigInfo.Offsets.empty() ||
      Info.NumberOfPtrs == 0)
    return;
  emitNonContiguousDescriptor(AllocaIP, CodeGenIP, CombinedInfo, Info);
}

void OpenMPIRBuilder::emitBranch(BasicBlock *Target) {
  BasicBlock *CurBB = Builder.GetInsertBlock();

  if (!CurBB || CurBB->getTerminator()) {
    // If there is no insert point or the previous block is already
    // terminated, don't touch it.
  } else {
    // Otherwise, create a fall-through branch.
    Builder.CreateBr(Target);
  }

  Builder.ClearInsertionPoint();
}

void OpenMPIRBuilder::emitBlock(BasicBlock *BB, Function *CurFn,
                                bool IsFinished) {
  BasicBlock *CurBB = Builder.GetInsertBlock();

  // Fall out of the current block (if necessary).
  emitBranch(BB);

  if (IsFinished && BB->use_empty()) {
    BB->eraseFromParent();
    return;
  }

  // Place the block after the current block, if possible, or else at
  // the end of the function.
  if (CurBB && CurBB->getParent())
    CurFn->insert(std::next(CurBB->getIterator()), BB);
  else
    CurFn->insert(CurFn->end(), BB);
  Builder.SetInsertPoint(BB);
}

void OpenMPIRBuilder::emitIfClause(Value *Cond, BodyGenCallbackTy ThenGen,
                                   BodyGenCallbackTy ElseGen,
                                   InsertPointTy AllocaIP) {
  // If the condition constant folds and can be elided, try to avoid emitting
  // the condition and the dead arm of the if/else.
  if (auto *CI = dyn_cast<ConstantInt>(Cond)) {
    auto CondConstant = CI->getSExtValue();
    if (CondConstant)
      ThenGen(AllocaIP, Builder.saveIP());
    else
      ElseGen(AllocaIP, Builder.saveIP());
    return;
  }

  Function *CurFn = Builder.GetInsertBlock()->getParent();

  // Otherwise, the condition did not fold, or we couldn't elide it.  Just
  // emit the conditional branch.
  BasicBlock *ThenBlock = BasicBlock::Create(M.getContext(), "omp_if.then");
  BasicBlock *ElseBlock = BasicBlock::Create(M.getContext(), "omp_if.else");
  BasicBlock *ContBlock = BasicBlock::Create(M.getContext(), "omp_if.end");
  Builder.CreateCondBr(Cond, ThenBlock, ElseBlock);
  // Emit the 'then' code.
  emitBlock(ThenBlock, CurFn);
  ThenGen(AllocaIP, Builder.saveIP());
  emitBranch(ContBlock);
  // Emit the 'else' code if present.
  // There is no need to emit line number for unconditional branch.
  emitBlock(ElseBlock, CurFn);
  ElseGen(AllocaIP, Builder.saveIP());
  // There is no need to emit line number for unconditional branch.
  emitBranch(ContBlock);
  // Emit the continuation block for code after the if.
  emitBlock(ContBlock, CurFn, /*IsFinished=*/true);
}

bool OpenMPIRBuilder::checkAndEmitFlushAfterAtomic(
    const LocationDescription &Loc, llvm::AtomicOrdering AO, AtomicKind AK) {
  assert(!(AO == AtomicOrdering::NotAtomic ||
           AO == llvm::AtomicOrdering::Unordered) &&
         "Unexpected Atomic Ordering.");

  bool Flush = false;
  llvm::AtomicOrdering FlushAO = AtomicOrdering::Monotonic;

  switch (AK) {
  case Read:
    if (AO == AtomicOrdering::Acquire || AO == AtomicOrdering::AcquireRelease ||
        AO == AtomicOrdering::SequentiallyConsistent) {
      FlushAO = AtomicOrdering::Acquire;
      Flush = true;
    }
    break;
  case Write:
  case Compare:
  case Update:
    if (AO == AtomicOrdering::Release || AO == AtomicOrdering::AcquireRelease ||
        AO == AtomicOrdering::SequentiallyConsistent) {
      FlushAO = AtomicOrdering::Release;
      Flush = true;
    }
    break;
  case Capture:
    switch (AO) {
    case AtomicOrdering::Acquire:
      FlushAO = AtomicOrdering::Acquire;
      Flush = true;
      break;
    case AtomicOrdering::Release:
      FlushAO = AtomicOrdering::Release;
      Flush = true;
      break;
    case AtomicOrdering::AcquireRelease:
    case AtomicOrdering::SequentiallyConsistent:
      FlushAO = AtomicOrdering::AcquireRelease;
      Flush = true;
      break;
    default:
      // do nothing - leave silently.
      break;
    }
  }

  if (Flush) {
    // Currently Flush RT call still doesn't take memory_ordering, so for when
    // that happens, this tries to do the resolution of which atomic ordering
    // to use with but issue the flush call
    // TODO: pass `FlushAO` after memory ordering support is added
    (void)FlushAO;
    emitFlush(Loc);
  }

  // for AO == AtomicOrdering::Monotonic and  all other case combinations
  // do nothing
  return Flush;
}

OpenMPIRBuilder::InsertPointTy
OpenMPIRBuilder::createAtomicRead(const LocationDescription &Loc,
                                  AtomicOpValue &X, AtomicOpValue &V,
                                  AtomicOrdering AO) {
  if (!updateToLocation(Loc))
    return Loc.IP;

  assert(X.Var->getType()->isPointerTy() &&
         "OMP Atomic expects a pointer to target memory");
  Type *XElemTy = X.ElemTy;
  assert((XElemTy->isFloatingPointTy() || XElemTy->isIntegerTy() ||
          XElemTy->isPointerTy()) &&
         "OMP atomic read expected a scalar type");

  Value *XRead = nullptr;

  if (XElemTy->isIntegerTy()) {
    LoadInst *XLD =
        Builder.CreateLoad(XElemTy, X.Var, X.IsVolatile, "omp.atomic.read");
    XLD->setAtomic(AO);
    XRead = cast<Value>(XLD);
  } else {
    // We need to perform atomic op as integer
    IntegerType *IntCastTy =
        IntegerType::get(M.getContext(), XElemTy->getScalarSizeInBits());
    LoadInst *XLoad =
        Builder.CreateLoad(IntCastTy, X.Var, X.IsVolatile, "omp.atomic.load");
    XLoad->setAtomic(AO);
    if (XElemTy->isFloatingPointTy()) {
      XRead = Builder.CreateBitCast(XLoad, XElemTy, "atomic.flt.cast");
    } else {
      XRead = Builder.CreateIntToPtr(XLoad, XElemTy, "atomic.ptr.cast");
    }
  }
  checkAndEmitFlushAfterAtomic(Loc, AO, AtomicKind::Read);
  Builder.CreateStore(XRead, V.Var, V.IsVolatile);
  return Builder.saveIP();
}

OpenMPIRBuilder::InsertPointTy
OpenMPIRBuilder::createAtomicWrite(const LocationDescription &Loc,
                                   AtomicOpValue &X, Value *Expr,
                                   AtomicOrdering AO) {
  if (!updateToLocation(Loc))
    return Loc.IP;

  assert(X.Var->getType()->isPointerTy() &&
         "OMP Atomic expects a pointer to target memory");
  Type *XElemTy = X.ElemTy;
  assert((XElemTy->isFloatingPointTy() || XElemTy->isIntegerTy() ||
          XElemTy->isPointerTy()) &&
         "OMP atomic write expected a scalar type");

  if (XElemTy->isIntegerTy()) {
    StoreInst *XSt = Builder.CreateStore(Expr, X.Var, X.IsVolatile);
    XSt->setAtomic(AO);
  } else {
    // We need to bitcast and perform atomic op as integers
    IntegerType *IntCastTy =
        IntegerType::get(M.getContext(), XElemTy->getScalarSizeInBits());
    Value *ExprCast =
        Builder.CreateBitCast(Expr, IntCastTy, "atomic.src.int.cast");
    StoreInst *XSt = Builder.CreateStore(ExprCast, X.Var, X.IsVolatile);
    XSt->setAtomic(AO);
  }

  checkAndEmitFlushAfterAtomic(Loc, AO, AtomicKind::Write);
  return Builder.saveIP();
}

OpenMPIRBuilder::InsertPointTy OpenMPIRBuilder::createAtomicUpdate(
    const LocationDescription &Loc, InsertPointTy AllocaIP, AtomicOpValue &X,
    Value *Expr, AtomicOrdering AO, AtomicRMWInst::BinOp RMWOp,
    AtomicUpdateCallbackTy &UpdateOp, bool IsXBinopExpr) {
  assert(!isConflictIP(Loc.IP, AllocaIP) && "IPs must not be ambiguous");
  if (!updateToLocation(Loc))
    return Loc.IP;

  LLVM_DEBUG({
    Type *XTy = X.Var->getType();
    assert(XTy->isPointerTy() &&
           "OMP Atomic expects a pointer to target memory");
    Type *XElemTy = X.ElemTy;
    assert((XElemTy->isFloatingPointTy() || XElemTy->isIntegerTy() ||
            XElemTy->isPointerTy()) &&
           "OMP atomic update expected a scalar type");
    assert((RMWOp != AtomicRMWInst::Max) && (RMWOp != AtomicRMWInst::Min) &&
           (RMWOp != AtomicRMWInst::UMax) && (RMWOp != AtomicRMWInst::UMin) &&
           "OpenMP atomic does not support LT or GT operations");
  });

  emitAtomicUpdate(AllocaIP, X.Var, X.ElemTy, Expr, AO, RMWOp, UpdateOp,
                   X.IsVolatile, IsXBinopExpr);
  checkAndEmitFlushAfterAtomic(Loc, AO, AtomicKind::Update);
  return Builder.saveIP();
}

// FIXME: Duplicating AtomicExpand
Value *OpenMPIRBuilder::emitRMWOpAsInstruction(Value *Src1, Value *Src2,
                                               AtomicRMWInst::BinOp RMWOp) {
  switch (RMWOp) {
  case AtomicRMWInst::Add:
    return Builder.CreateAdd(Src1, Src2);
  case AtomicRMWInst::Sub:
    return Builder.CreateSub(Src1, Src2);
  case AtomicRMWInst::And:
    return Builder.CreateAnd(Src1, Src2);
  case AtomicRMWInst::Nand:
    return Builder.CreateNeg(Builder.CreateAnd(Src1, Src2));
  case AtomicRMWInst::Or:
    return Builder.CreateOr(Src1, Src2);
  case AtomicRMWInst::Xor:
    return Builder.CreateXor(Src1, Src2);
  case AtomicRMWInst::Xchg:
  case AtomicRMWInst::FAdd:
  case AtomicRMWInst::FSub:
  case AtomicRMWInst::BAD_BINOP:
  case AtomicRMWInst::Max:
  case AtomicRMWInst::Min:
  case AtomicRMWInst::UMax:
  case AtomicRMWInst::UMin:
  case AtomicRMWInst::FMax:
  case AtomicRMWInst::FMin:
  case AtomicRMWInst::UIncWrap:
  case AtomicRMWInst::UDecWrap:
    llvm_unreachable("Unsupported atomic update operation");
  }
  llvm_unreachable("Unsupported atomic update operation");
}

std::pair<Value *, Value *> OpenMPIRBuilder::emitAtomicUpdate(
    InsertPointTy AllocaIP, Value *X, Type *XElemTy, Value *Expr,
    AtomicOrdering AO, AtomicRMWInst::BinOp RMWOp,
    AtomicUpdateCallbackTy &UpdateOp, bool VolatileX, bool IsXBinopExpr) {
  // TODO: handle the case where XElemTy is not byte-sized or not a power of 2
  // or a complex datatype.
  bool emitRMWOp = false;
  switch (RMWOp) {
  case AtomicRMWInst::Add:
  case AtomicRMWInst::And:
  case AtomicRMWInst::Nand:
  case AtomicRMWInst::Or:
  case AtomicRMWInst::Xor:
  case AtomicRMWInst::Xchg:
    emitRMWOp = XElemTy;
    break;
  case AtomicRMWInst::Sub:
    emitRMWOp = (IsXBinopExpr && XElemTy);
    break;
  default:
    emitRMWOp = false;
  }
  emitRMWOp &= XElemTy->isIntegerTy();

  std::pair<Value *, Value *> Res;
  if (emitRMWOp) {
    Res.first = Builder.CreateAtomicRMW(RMWOp, X, Expr, llvm::MaybeAlign(), AO);
    // not needed except in case of postfix captures. Generate anyway for
    // consistency with the else part. Will be removed with any DCE pass.
    // AtomicRMWInst::Xchg does not have a coressponding instruction.
    if (RMWOp == AtomicRMWInst::Xchg)
      Res.second = Res.first;
    else
      Res.second = emitRMWOpAsInstruction(Res.first, Expr, RMWOp);
  } else {
    IntegerType *IntCastTy =
        IntegerType::get(M.getContext(), XElemTy->getScalarSizeInBits());
    LoadInst *OldVal =
        Builder.CreateLoad(IntCastTy, X, X->getName() + ".atomic.load");
    OldVal->setAtomic(AO);
    // CurBB
    // |     /---\
		// ContBB    |
    // |     \---/
    // ExitBB
    BasicBlock *CurBB = Builder.GetInsertBlock();
    Instruction *CurBBTI = CurBB->getTerminator();
    CurBBTI = CurBBTI ? CurBBTI : Builder.CreateUnreachable();
    BasicBlock *ExitBB =
        CurBB->splitBasicBlock(CurBBTI, X->getName() + ".atomic.exit");
    BasicBlock *ContBB = CurBB->splitBasicBlock(CurBB->getTerminator(),
                                                X->getName() + ".atomic.cont");
    ContBB->getTerminator()->eraseFromParent();
    Builder.restoreIP(AllocaIP);
    AllocaInst *NewAtomicAddr = Builder.CreateAlloca(XElemTy);
    NewAtomicAddr->setName(X->getName() + "x.new.val");
    Builder.SetInsertPoint(ContBB);
    llvm::PHINode *PHI = Builder.CreatePHI(OldVal->getType(), 2);
    PHI->addIncoming(OldVal, CurBB);
    bool IsIntTy = XElemTy->isIntegerTy();
    Value *OldExprVal = PHI;
    if (!IsIntTy) {
      if (XElemTy->isFloatingPointTy()) {
        OldExprVal = Builder.CreateBitCast(PHI, XElemTy,
                                           X->getName() + ".atomic.fltCast");
      } else {
        OldExprVal = Builder.CreateIntToPtr(PHI, XElemTy,
                                            X->getName() + ".atomic.ptrCast");
      }
    }

    Value *Upd = UpdateOp(OldExprVal, Builder);
    Builder.CreateStore(Upd, NewAtomicAddr);
    LoadInst *DesiredVal = Builder.CreateLoad(IntCastTy, NewAtomicAddr);
    AtomicOrdering Failure =
        llvm::AtomicCmpXchgInst::getStrongestFailureOrdering(AO);
    AtomicCmpXchgInst *Result = Builder.CreateAtomicCmpXchg(
        X, PHI, DesiredVal, llvm::MaybeAlign(), AO, Failure);
    Result->setVolatile(VolatileX);
    Value *PreviousVal = Builder.CreateExtractValue(Result, /*Idxs=*/0);
    Value *SuccessFailureVal = Builder.CreateExtractValue(Result, /*Idxs=*/1);
    PHI->addIncoming(PreviousVal, Builder.GetInsertBlock());
    Builder.CreateCondBr(SuccessFailureVal, ExitBB, ContBB);

    Res.first = OldExprVal;
    Res.second = Upd;

    // set Insertion point in exit block
    if (UnreachableInst *ExitTI =
            dyn_cast<UnreachableInst>(ExitBB->getTerminator())) {
      CurBBTI->eraseFromParent();
      Builder.SetInsertPoint(ExitBB);
    } else {
      Builder.SetInsertPoint(ExitTI);
    }
  }

  return Res;
}

OpenMPIRBuilder::InsertPointTy OpenMPIRBuilder::createAtomicCapture(
    const LocationDescription &Loc, InsertPointTy AllocaIP, AtomicOpValue &X,
    AtomicOpValue &V, Value *Expr, AtomicOrdering AO,
    AtomicRMWInst::BinOp RMWOp, AtomicUpdateCallbackTy &UpdateOp,
    bool UpdateExpr, bool IsPostfixUpdate, bool IsXBinopExpr) {
  if (!updateToLocation(Loc))
    return Loc.IP;

  LLVM_DEBUG({
    Type *XTy = X.Var->getType();
    assert(XTy->isPointerTy() &&
           "OMP Atomic expects a pointer to target memory");
    Type *XElemTy = X.ElemTy;
    assert((XElemTy->isFloatingPointTy() || XElemTy->isIntegerTy() ||
            XElemTy->isPointerTy()) &&
           "OMP atomic capture expected a scalar type");
    assert((RMWOp != AtomicRMWInst::Max) && (RMWOp != AtomicRMWInst::Min) &&
           "OpenMP atomic does not support LT or GT operations");
  });

  // If UpdateExpr is 'x' updated with some `expr` not based on 'x',
  // 'x' is simply atomically rewritten with 'expr'.
  AtomicRMWInst::BinOp AtomicOp = (UpdateExpr ? RMWOp : AtomicRMWInst::Xchg);
  std::pair<Value *, Value *> Result =
      emitAtomicUpdate(AllocaIP, X.Var, X.ElemTy, Expr, AO, AtomicOp, UpdateOp,
                       X.IsVolatile, IsXBinopExpr);

  Value *CapturedVal = (IsPostfixUpdate ? Result.first : Result.second);
  Builder.CreateStore(CapturedVal, V.Var, V.IsVolatile);

  checkAndEmitFlushAfterAtomic(Loc, AO, AtomicKind::Capture);
  return Builder.saveIP();
}

OpenMPIRBuilder::InsertPointTy OpenMPIRBuilder::createAtomicCompare(
    const LocationDescription &Loc, AtomicOpValue &X, AtomicOpValue &V,
    AtomicOpValue &R, Value *E, Value *D, AtomicOrdering AO,
    omp::OMPAtomicCompareOp Op, bool IsXBinopExpr, bool IsPostfixUpdate,
    bool IsFailOnly) {

  AtomicOrdering Failure = AtomicCmpXchgInst::getStrongestFailureOrdering(AO);
  return createAtomicCompare(Loc, X, V, R, E, D, AO, Op, IsXBinopExpr,
                             IsPostfixUpdate, IsFailOnly, Failure);
}

OpenMPIRBuilder::InsertPointTy OpenMPIRBuilder::createAtomicCompare(
    const LocationDescription &Loc, AtomicOpValue &X, AtomicOpValue &V,
    AtomicOpValue &R, Value *E, Value *D, AtomicOrdering AO,
    omp::OMPAtomicCompareOp Op, bool IsXBinopExpr, bool IsPostfixUpdate,
    bool IsFailOnly, AtomicOrdering Failure) {

  if (!updateToLocation(Loc))
    return Loc.IP;

  assert(X.Var->getType()->isPointerTy() &&
         "OMP atomic expects a pointer to target memory");
  // compare capture
  if (V.Var) {
    assert(V.Var->getType()->isPointerTy() && "v.var must be of pointer type");
    assert(V.ElemTy == X.ElemTy && "x and v must be of same type");
  }

  bool IsInteger = E->getType()->isIntegerTy();

  if (Op == OMPAtomicCompareOp::EQ) {
    AtomicCmpXchgInst *Result = nullptr;
    if (!IsInteger) {
      IntegerType *IntCastTy =
          IntegerType::get(M.getContext(), X.ElemTy->getScalarSizeInBits());
      Value *EBCast = Builder.CreateBitCast(E, IntCastTy);
      Value *DBCast = Builder.CreateBitCast(D, IntCastTy);
      Result = Builder.CreateAtomicCmpXchg(X.Var, EBCast, DBCast, MaybeAlign(),
                                           AO, Failure);
    } else {
      Result =
          Builder.CreateAtomicCmpXchg(X.Var, E, D, MaybeAlign(), AO, Failure);
    }

    if (V.Var) {
      Value *OldValue = Builder.CreateExtractValue(Result, /*Idxs=*/0);
      if (!IsInteger)
        OldValue = Builder.CreateBitCast(OldValue, X.ElemTy);
      assert(OldValue->getType() == V.ElemTy &&
             "OldValue and V must be of same type");
      if (IsPostfixUpdate) {
        Builder.CreateStore(OldValue, V.Var, V.IsVolatile);
      } else {
        Value *SuccessOrFail = Builder.CreateExtractValue(Result, /*Idxs=*/1);
        if (IsFailOnly) {
          // CurBB----
          //   |     |
          //   v     |
          // ContBB  |
          //   |     |
          //   v     |
          // ExitBB <-
          //
          // where ContBB only contains the store of old value to 'v'.
          BasicBlock *CurBB = Builder.GetInsertBlock();
          Instruction *CurBBTI = CurBB->getTerminator();
          CurBBTI = CurBBTI ? CurBBTI : Builder.CreateUnreachable();
          BasicBlock *ExitBB = CurBB->splitBasicBlock(
              CurBBTI, X.Var->getName() + ".atomic.exit");
          BasicBlock *ContBB = CurBB->splitBasicBlock(
              CurBB->getTerminator(), X.Var->getName() + ".atomic.cont");
          ContBB->getTerminator()->eraseFromParent();
          CurBB->getTerminator()->eraseFromParent();

          Builder.CreateCondBr(SuccessOrFail, ExitBB, ContBB);

          Builder.SetInsertPoint(ContBB);
          Builder.CreateStore(OldValue, V.Var);
          Builder.CreateBr(ExitBB);

          if (UnreachableInst *ExitTI =
                  dyn_cast<UnreachableInst>(ExitBB->getTerminator())) {
            CurBBTI->eraseFromParent();
            Builder.SetInsertPoint(ExitBB);
          } else {
            Builder.SetInsertPoint(ExitTI);
          }
        } else {
          Value *CapturedValue =
              Builder.CreateSelect(SuccessOrFail, E, OldValue);
          Builder.CreateStore(CapturedValue, V.Var, V.IsVolatile);
        }
      }
    }
    // The comparison result has to be stored.
    if (R.Var) {
      assert(R.Var->getType()->isPointerTy() &&
             "r.var must be of pointer type");
      assert(R.ElemTy->isIntegerTy() && "r must be of integral type");

      Value *SuccessFailureVal = Builder.CreateExtractValue(Result, /*Idxs=*/1);
      Value *ResultCast = R.IsSigned
                              ? Builder.CreateSExt(SuccessFailureVal, R.ElemTy)
                              : Builder.CreateZExt(SuccessFailureVal, R.ElemTy);
      Builder.CreateStore(ResultCast, R.Var, R.IsVolatile);
    }
  } else {
    assert((Op == OMPAtomicCompareOp::MAX || Op == OMPAtomicCompareOp::MIN) &&
           "Op should be either max or min at this point");
    assert(!IsFailOnly && "IsFailOnly is only valid when the comparison is ==");

    // Reverse the ordop as the OpenMP forms are different from LLVM forms.
    // Let's take max as example.
    // OpenMP form:
    // x = x > expr ? expr : x;
    // LLVM form:
    // *ptr = *ptr > val ? *ptr : val;
    // We need to transform to LLVM form.
    // x = x <= expr ? x : expr;
    AtomicRMWInst::BinOp NewOp;
    if (IsXBinopExpr) {
      if (IsInteger) {
        if (X.IsSigned)
          NewOp = Op == OMPAtomicCompareOp::MAX ? AtomicRMWInst::Min
                                                : AtomicRMWInst::Max;
        else
          NewOp = Op == OMPAtomicCompareOp::MAX ? AtomicRMWInst::UMin
                                                : AtomicRMWInst::UMax;
      } else {
        NewOp = Op == OMPAtomicCompareOp::MAX ? AtomicRMWInst::FMin
                                              : AtomicRMWInst::FMax;
      }
    } else {
      if (IsInteger) {
        if (X.IsSigned)
          NewOp = Op == OMPAtomicCompareOp::MAX ? AtomicRMWInst::Max
                                                : AtomicRMWInst::Min;
        else
          NewOp = Op == OMPAtomicCompareOp::MAX ? AtomicRMWInst::UMax
                                                : AtomicRMWInst::UMin;
      } else {
        NewOp = Op == OMPAtomicCompareOp::MAX ? AtomicRMWInst::FMax
                                              : AtomicRMWInst::FMin;
      }
    }

    AtomicRMWInst *OldValue =
        Builder.CreateAtomicRMW(NewOp, X.Var, E, MaybeAlign(), AO);
    if (V.Var) {
      Value *CapturedValue = nullptr;
      if (IsPostfixUpdate) {
        CapturedValue = OldValue;
      } else {
        CmpInst::Predicate Pred;
        switch (NewOp) {
        case AtomicRMWInst::Max:
          Pred = CmpInst::ICMP_SGT;
          break;
        case AtomicRMWInst::UMax:
          Pred = CmpInst::ICMP_UGT;
          break;
        case AtomicRMWInst::FMax:
          Pred = CmpInst::FCMP_OGT;
          break;
        case AtomicRMWInst::Min:
          Pred = CmpInst::ICMP_SLT;
          break;
        case AtomicRMWInst::UMin:
          Pred = CmpInst::ICMP_ULT;
          break;
        case AtomicRMWInst::FMin:
          Pred = CmpInst::FCMP_OLT;
          break;
        default:
          llvm_unreachable("unexpected comparison op");
        }
        Value *NonAtomicCmp = Builder.CreateCmp(Pred, OldValue, E);
        CapturedValue = Builder.CreateSelect(NonAtomicCmp, E, OldValue);
      }
      Builder.CreateStore(CapturedValue, V.Var, V.IsVolatile);
    }
  }

  checkAndEmitFlushAfterAtomic(Loc, AO, AtomicKind::Compare);

  return Builder.saveIP();
}

OpenMPIRBuilder::InsertPointTy
OpenMPIRBuilder::createTeams(const LocationDescription &Loc,
                             BodyGenCallbackTy BodyGenCB, Value *NumTeamsLower,
                             Value *NumTeamsUpper, Value *ThreadLimit,
                             Value *IfExpr) {
  if (!updateToLocation(Loc))
    return InsertPointTy();

  uint32_t SrcLocStrSize;
  Constant *SrcLocStr = getOrCreateSrcLocStr(Loc, SrcLocStrSize);
  Value *Ident = getOrCreateIdent(SrcLocStr, SrcLocStrSize);
  Function *CurrentFunction = Builder.GetInsertBlock()->getParent();

  // Outer allocation basicblock is the entry block of the current function.
  BasicBlock &OuterAllocaBB = CurrentFunction->getEntryBlock();
  if (&OuterAllocaBB == Builder.GetInsertBlock()) {
    BasicBlock *BodyBB = splitBB(Builder, /*CreateBranch=*/true, "teams.entry");
    Builder.SetInsertPoint(BodyBB, BodyBB->begin());
  }

  // The current basic block is split into four basic blocks. After outlining,
  // they will be mapped as follows:
  // ```
  // def current_fn() {
  //   current_basic_block:
  //     br label %teams.exit
  //   teams.exit:
  //     ; instructions after teams
  // }
  //
  // def outlined_fn() {
  //   teams.alloca:
  //     br label %teams.body
  //   teams.body:
  //     ; instructions within teams body
  // }
  // ```
  BasicBlock *ExitBB = splitBB(Builder, /*CreateBranch=*/true, "teams.exit");
  BasicBlock *BodyBB = splitBB(Builder, /*CreateBranch=*/true, "teams.body");
  BasicBlock *AllocaBB =
      splitBB(Builder, /*CreateBranch=*/true, "teams.alloca");

  bool SubClausesPresent =
      (NumTeamsLower || NumTeamsUpper || ThreadLimit || IfExpr);
  // Push num_teams
  if (!Config.isTargetDevice() && SubClausesPresent) {
    assert((NumTeamsLower == nullptr || NumTeamsUpper != nullptr) &&
           "if lowerbound is non-null, then upperbound must also be non-null "
           "for bounds on num_teams");

    if (NumTeamsUpper == nullptr)
      NumTeamsUpper = Builder.getInt32(0);

    if (NumTeamsLower == nullptr)
      NumTeamsLower = NumTeamsUpper;

    if (IfExpr) {
      assert(IfExpr->getType()->isIntegerTy() &&
             "argument to if clause must be an integer value");

      // upper = ifexpr ? upper : 1
      if (IfExpr->getType() != Int1)
        IfExpr = Builder.CreateICmpNE(IfExpr,
                                      ConstantInt::get(IfExpr->getType(), 0));
      NumTeamsUpper = Builder.CreateSelect(
          IfExpr, NumTeamsUpper, Builder.getInt32(1), "numTeamsUpper");

      // lower = ifexpr ? lower : 1
      NumTeamsLower = Builder.CreateSelect(
          IfExpr, NumTeamsLower, Builder.getInt32(1), "numTeamsLower");
    }

    if (ThreadLimit == nullptr)
      ThreadLimit = Builder.getInt32(0);

    Value *ThreadNum = getOrCreateThreadID(Ident);
    Builder.CreateCall(
        getOrCreateRuntimeFunctionPtr(OMPRTL___kmpc_push_num_teams_51),
        {Ident, ThreadNum, NumTeamsLower, NumTeamsUpper, ThreadLimit});
  }
  // Generate the body of teams.
  InsertPointTy AllocaIP(AllocaBB, AllocaBB->begin());
  InsertPointTy CodeGenIP(BodyBB, BodyBB->begin());
  BodyGenCB(AllocaIP, CodeGenIP);

  OutlineInfo OI;
  OI.EntryBB = AllocaBB;
  OI.ExitBB = ExitBB;
  OI.OuterAllocaBB = &OuterAllocaBB;

  // Insert fake values for global tid and bound tid.
  std::stack<Instruction *> ToBeDeleted;
  InsertPointTy OuterAllocaIP(&OuterAllocaBB, OuterAllocaBB.begin());
  OI.ExcludeArgsFromAggregate.push_back(createFakeIntVal(
      Builder, OuterAllocaIP, ToBeDeleted, AllocaIP, "gid", true));
  OI.ExcludeArgsFromAggregate.push_back(createFakeIntVal(
      Builder, OuterAllocaIP, ToBeDeleted, AllocaIP, "tid", true));

  auto HostPostOutlineCB = [this, Ident,
                            ToBeDeleted](Function &OutlinedFn) mutable {
    // The stale call instruction will be replaced with a new call instruction
    // for runtime call with the outlined function.

    assert(OutlinedFn.getNumUses() == 1 &&
           "there must be a single user for the outlined function");
    CallInst *StaleCI = cast<CallInst>(OutlinedFn.user_back());
    ToBeDeleted.push(StaleCI);

    assert((OutlinedFn.arg_size() == 2 || OutlinedFn.arg_size() == 3) &&
           "Outlined function must have two or three arguments only");

    bool HasShared = OutlinedFn.arg_size() == 3;

    OutlinedFn.getArg(0)->setName("global.tid.ptr");
    OutlinedFn.getArg(1)->setName("bound.tid.ptr");
    if (HasShared)
      OutlinedFn.getArg(2)->setName("data");

    // Call to the runtime function for teams in the current function.
    assert(StaleCI && "Error while outlining - no CallInst user found for the "
                      "outlined function.");
    Builder.SetInsertPoint(StaleCI);
    SmallVector<Value *> Args = {
        Ident, Builder.getInt32(StaleCI->arg_size() - 2), &OutlinedFn};
    if (HasShared)
      Args.push_back(StaleCI->getArgOperand(2));
    Builder.CreateCall(getOrCreateRuntimeFunctionPtr(
                           omp::RuntimeFunction::OMPRTL___kmpc_fork_teams),
                       Args);

    while (!ToBeDeleted.empty()) {
      ToBeDeleted.top()->eraseFromParent();
      ToBeDeleted.pop();
    }
  };

  if (!Config.isTargetDevice())
    OI.PostOutlineCB = HostPostOutlineCB;

  addOutlineInfo(std::move(OI));

  Builder.SetInsertPoint(ExitBB, ExitBB->begin());

  return Builder.saveIP();
}

GlobalVariable *
OpenMPIRBuilder::createOffloadMapnames(SmallVectorImpl<llvm::Constant *> &Names,
                                       std::string VarName) {
  llvm::Constant *MapNamesArrayInit = llvm::ConstantArray::get(
      llvm::ArrayType::get(llvm::PointerType::getUnqual(M.getContext()),
                           Names.size()),
      Names);
  auto *MapNamesArrayGlobal = new llvm::GlobalVariable(
      M, MapNamesArrayInit->getType(),
      /*isConstant=*/true, llvm::GlobalValue::PrivateLinkage, MapNamesArrayInit,
      VarName);
  return MapNamesArrayGlobal;
}

// Create all simple and struct types exposed by the runtime and remember
// the llvm::PointerTypes of them for easy access later.
void OpenMPIRBuilder::initializeTypes(Module &M) {
  LLVMContext &Ctx = M.getContext();
  StructType *T;
#define OMP_TYPE(VarName, InitValue) VarName = InitValue;
#define OMP_ARRAY_TYPE(VarName, ElemTy, ArraySize)                             \
  VarName##Ty = ArrayType::get(ElemTy, ArraySize);                             \
  VarName##PtrTy = PointerType::getUnqual(VarName##Ty);
#define OMP_FUNCTION_TYPE(VarName, IsVarArg, ReturnType, ...)                  \
  VarName = FunctionType::get(ReturnType, {__VA_ARGS__}, IsVarArg);            \
  VarName##Ptr = PointerType::getUnqual(VarName);
#define OMP_STRUCT_TYPE(VarName, StructName, Packed, ...)                      \
  T = StructType::getTypeByName(Ctx, StructName);                              \
  if (!T)                                                                      \
    T = StructType::create(Ctx, {__VA_ARGS__}, StructName, Packed);            \
  VarName = T;                                                                 \
  VarName##Ptr = PointerType::getUnqual(T);
#include "llvm/Frontend/OpenMP/OMPKinds.def"
}

void OpenMPIRBuilder::OutlineInfo::collectBlocks(
    SmallPtrSetImpl<BasicBlock *> &BlockSet,
    SmallVectorImpl<BasicBlock *> &BlockVector) {
  SmallVector<BasicBlock *, 32> Worklist;
  BlockSet.insert(EntryBB);
  BlockSet.insert(ExitBB);

  Worklist.push_back(EntryBB);
  while (!Worklist.empty()) {
    BasicBlock *BB = Worklist.pop_back_val();
    BlockVector.push_back(BB);
    for (BasicBlock *SuccBB : successors(BB))
      if (BlockSet.insert(SuccBB).second)
        Worklist.push_back(SuccBB);
  }
}

void OpenMPIRBuilder::createOffloadEntry(Constant *ID, Constant *Addr,
                                         uint64_t Size, int32_t Flags,
                                         GlobalValue::LinkageTypes,
                                         StringRef Name) {
  if (!Config.isGPU()) {
    llvm::offloading::emitOffloadingEntry(
        M, ID, Name.empty() ? Addr->getName() : Name, Size, Flags, /*Data=*/0,
        "omp_offloading_entries");
    return;
  }
  // TODO: Add support for global variables on the device after declare target
  // support.
  Function *Fn = dyn_cast<Function>(Addr);
  if (!Fn)
    return;

  Module &M = *(Fn->getParent());
  LLVMContext &Ctx = M.getContext();

  // Get "nvvm.annotations" metadata node.
  NamedMDNode *MD = M.getOrInsertNamedMetadata("nvvm.annotations");

  Metadata *MDVals[] = {
      ConstantAsMetadata::get(Fn), MDString::get(Ctx, "kernel"),
      ConstantAsMetadata::get(ConstantInt::get(Type::getInt32Ty(Ctx), 1))};
  // Append metadata to nvvm.annotations.
  MD->addOperand(MDNode::get(Ctx, MDVals));

  // Add a function attribute for the kernel.
  Fn->addFnAttr(Attribute::get(Ctx, "kernel"));
  if (T.isAMDGCN())
    Fn->addFnAttr("uniform-work-group-size", "true");
  Fn->addFnAttr(Attribute::MustProgress);
}

// We only generate metadata for function that contain target regions.
void OpenMPIRBuilder::createOffloadEntriesAndInfoMetadata(
    EmitMetadataErrorReportFunctionTy &ErrorFn) {

  // If there are no entries, we don't need to do anything.
  if (OffloadInfoManager.empty())
    return;

  LLVMContext &C = M.getContext();
  SmallVector<std::pair<const OffloadEntriesInfoManager::OffloadEntryInfo *,
                        TargetRegionEntryInfo>,
              16>
      OrderedEntries(OffloadInfoManager.size());

  // Auxiliary methods to create metadata values and strings.
  auto &&GetMDInt = [this](unsigned V) {
    return ConstantAsMetadata::get(ConstantInt::get(Builder.getInt32Ty(), V));
  };

  auto &&GetMDString = [&C](StringRef V) { return MDString::get(C, V); };

  // Create the offloading info metadata node.
  NamedMDNode *MD = M.getOrInsertNamedMetadata("omp_offload.info");
  auto &&TargetRegionMetadataEmitter =
      [&C, MD, &OrderedEntries, &GetMDInt, &GetMDString](
          const TargetRegionEntryInfo &EntryInfo,
          const OffloadEntriesInfoManager::OffloadEntryInfoTargetRegion &E) {

        // Generate metadata for target regions. Each entry of this metadata
        // contains:
        // - Entry 0 -> Kind of this type of metadata (0).
        // - Entry 1 -> Device ID of the file where the entry was identified.
        // - Entry 2 -> File ID of the file where the entry was identified.
        // - Entry 3 -> Mangled name of the function where the entry was
        // identified.
        // - Entry 4 -> Line in the file where the entry was identified.
        // - Entry 5 -> Count of regions at this DeviceID/FilesID/Line.
        // - Entry 6 -> Order the entry was created.
        // The first element of the metadata node is the kind.
        Metadata *Ops[] = {
            GetMDInt(E.getKind()),      GetMDInt(EntryInfo.DeviceID),
            GetMDInt(EntryInfo.FileID), GetMDString(EntryInfo.ParentName),
            GetMDInt(EntryInfo.Line),   GetMDInt(EntryInfo.Count),
            GetMDInt(E.getOrder())};

        // Save this entry in the right position of the ordered entries array.
        OrderedEntries[E.getOrder()] = std::make_pair(&E, EntryInfo);

        // Add metadata to the named metadata node.
        MD->addOperand(MDNode::get(C, Ops));
      };

  OffloadInfoManager.actOnTargetRegionEntriesInfo(TargetRegionMetadataEmitter);

  // Create function that emits metadata for each device global variable entry;
  auto &&DeviceGlobalVarMetadataEmitter =
      [&C, &OrderedEntries, &GetMDInt, &GetMDString, MD](
          StringRef MangledName,
          const OffloadEntriesInfoManager::OffloadEntryInfoDeviceGlobalVar &E) {
        // Generate metadata for global variables. Each entry of this metadata
        // contains:
        // - Entry 0 -> Kind of this type of metadata (1).
        // - Entry 1 -> Mangled name of the variable.
        // - Entry 2 -> Declare target kind.
        // - Entry 3 -> Order the entry was created.
        // The first element of the metadata node is the kind.
        Metadata *Ops[] = {GetMDInt(E.getKind()), GetMDString(MangledName),
                           GetMDInt(E.getFlags()), GetMDInt(E.getOrder())};

        // Save this entry in the right position of the ordered entries array.
        TargetRegionEntryInfo varInfo(MangledName, 0, 0, 0);
        OrderedEntries[E.getOrder()] = std::make_pair(&E, varInfo);

        // Add metadata to the named metadata node.
        MD->addOperand(MDNode::get(C, Ops));
      };

  OffloadInfoManager.actOnDeviceGlobalVarEntriesInfo(
      DeviceGlobalVarMetadataEmitter);

  for (const auto &E : OrderedEntries) {
    assert(E.first && "All ordered entries must exist!");
    if (const auto *CE =
            dyn_cast<OffloadEntriesInfoManager::OffloadEntryInfoTargetRegion>(
                E.first)) {
      if (!CE->getID() || !CE->getAddress()) {
        // Do not blame the entry if the parent funtion is not emitted.
        TargetRegionEntryInfo EntryInfo = E.second;
        StringRef FnName = EntryInfo.ParentName;
        if (!M.getNamedValue(FnName))
          continue;
        ErrorFn(EMIT_MD_TARGET_REGION_ERROR, EntryInfo);
        continue;
      }
      createOffloadEntry(CE->getID(), CE->getAddress(),
                         /*Size=*/0, CE->getFlags(),
                         GlobalValue::WeakAnyLinkage);
    } else if (const auto *CE = dyn_cast<
                   OffloadEntriesInfoManager::OffloadEntryInfoDeviceGlobalVar>(
                   E.first)) {
      OffloadEntriesInfoManager::OMPTargetGlobalVarEntryKind Flags =
          static_cast<OffloadEntriesInfoManager::OMPTargetGlobalVarEntryKind>(
              CE->getFlags());
      switch (Flags) {
      case OffloadEntriesInfoManager::OMPTargetGlobalVarEntryEnter:
      case OffloadEntriesInfoManager::OMPTargetGlobalVarEntryTo:
        if (Config.isTargetDevice() && Config.hasRequiresUnifiedSharedMemory())
          continue;
        if (!CE->getAddress()) {
          ErrorFn(EMIT_MD_DECLARE_TARGET_ERROR, E.second);
          continue;
        }
        // The vaiable has no definition - no need to add the entry.
        if (CE->getVarSize() == 0)
          continue;
        break;
      case OffloadEntriesInfoManager::OMPTargetGlobalVarEntryLink:
        assert(((Config.isTargetDevice() && !CE->getAddress()) ||
                (!Config.isTargetDevice() && CE->getAddress())) &&
               "Declaret target link address is set.");
        if (Config.isTargetDevice())
          continue;
        if (!CE->getAddress()) {
          ErrorFn(EMIT_MD_GLOBAL_VAR_LINK_ERROR, TargetRegionEntryInfo());
          continue;
        }
        break;
      default:
        break;
      }

      // Hidden or internal symbols on the device are not externally visible.
      // We should not attempt to register them by creating an offloading
      // entry. Indirect variables are handled separately on the device.
      if (auto *GV = dyn_cast<GlobalValue>(CE->getAddress()))
        if ((GV->hasLocalLinkage() || GV->hasHiddenVisibility()) &&
            Flags != OffloadEntriesInfoManager::OMPTargetGlobalVarEntryIndirect)
          continue;

      // Indirect globals need to use a special name that doesn't match the name
      // of the associated host global.
      if (Flags == OffloadEntriesInfoManager::OMPTargetGlobalVarEntryIndirect)
        createOffloadEntry(CE->getAddress(), CE->getAddress(), CE->getVarSize(),
                           Flags, CE->getLinkage(), CE->getVarName());
      else
        createOffloadEntry(CE->getAddress(), CE->getAddress(), CE->getVarSize(),
                           Flags, CE->getLinkage());

    } else {
      llvm_unreachable("Unsupported entry kind.");
    }
  }

  // Emit requires directive globals to a special entry so the runtime can
  // register them when the device image is loaded.
  // TODO: This reduces the offloading entries to a 32-bit integer. Offloading
  //       entries should be redesigned to better suit this use-case.
  if (Config.hasRequiresFlags() && !Config.isTargetDevice())
    offloading::emitOffloadingEntry(
        M, Constant::getNullValue(PointerType::getUnqual(M.getContext())),
        /*Name=*/"",
        /*Size=*/0, OffloadEntriesInfoManager::OMPTargetGlobalRegisterRequires,
        Config.getRequiresFlags(), "omp_offloading_entries");
}

void TargetRegionEntryInfo::getTargetRegionEntryFnName(
    SmallVectorImpl<char> &Name, StringRef ParentName, unsigned DeviceID,
    unsigned FileID, unsigned Line, unsigned Count) {
  raw_svector_ostream OS(Name);
  OS << "__omp_offloading" << llvm::format("_%x", DeviceID)
     << llvm::format("_%x_", FileID) << ParentName << "_l" << Line;
  if (Count)
    OS << "_" << Count;
}

void OffloadEntriesInfoManager::getTargetRegionEntryFnName(
    SmallVectorImpl<char> &Name, const TargetRegionEntryInfo &EntryInfo) {
  unsigned NewCount = getTargetRegionEntryInfoCount(EntryInfo);
  TargetRegionEntryInfo::getTargetRegionEntryFnName(
      Name, EntryInfo.ParentName, EntryInfo.DeviceID, EntryInfo.FileID,
      EntryInfo.Line, NewCount);
}

TargetRegionEntryInfo
OpenMPIRBuilder::getTargetEntryUniqueInfo(FileIdentifierInfoCallbackTy CallBack,
                                          StringRef ParentName) {
  sys::fs::UniqueID ID;
  auto FileIDInfo = CallBack();
  if (auto EC = sys::fs::getUniqueID(std::get<0>(FileIDInfo), ID)) {
    report_fatal_error(("Unable to get unique ID for file, during "
                        "getTargetEntryUniqueInfo, error message: " +
                        EC.message())
                           .c_str());
  }

  return TargetRegionEntryInfo(ParentName, ID.getDevice(), ID.getFile(),
                               std::get<1>(FileIDInfo));
}

unsigned OpenMPIRBuilder::getFlagMemberOffset() {
  unsigned Offset = 0;
  for (uint64_t Remain =
           static_cast<std::underlying_type_t<omp::OpenMPOffloadMappingFlags>>(
               omp::OpenMPOffloadMappingFlags::OMP_MAP_MEMBER_OF);
       !(Remain & 1); Remain = Remain >> 1)
    Offset++;
  return Offset;
}

omp::OpenMPOffloadMappingFlags
OpenMPIRBuilder::getMemberOfFlag(unsigned Position) {
  // Rotate by getFlagMemberOffset() bits.
  return static_cast<omp::OpenMPOffloadMappingFlags>(((uint64_t)Position + 1)
                                                     << getFlagMemberOffset());
}

void OpenMPIRBuilder::setCorrectMemberOfFlag(
    omp::OpenMPOffloadMappingFlags &Flags,
    omp::OpenMPOffloadMappingFlags MemberOfFlag) {
  // If the entry is PTR_AND_OBJ but has not been marked with the special
  // placeholder value 0xFFFF in the MEMBER_OF field, then it should not be
  // marked as MEMBER_OF.
  if (static_cast<std::underlying_type_t<omp::OpenMPOffloadMappingFlags>>(
          Flags & omp::OpenMPOffloadMappingFlags::OMP_MAP_PTR_AND_OBJ) &&
      static_cast<std::underlying_type_t<omp::OpenMPOffloadMappingFlags>>(
          (Flags & omp::OpenMPOffloadMappingFlags::OMP_MAP_MEMBER_OF) !=
          omp::OpenMPOffloadMappingFlags::OMP_MAP_MEMBER_OF))
    return;

  // Reset the placeholder value to prepare the flag for the assignment of the
  // proper MEMBER_OF value.
  Flags &= ~omp::OpenMPOffloadMappingFlags::OMP_MAP_MEMBER_OF;
  Flags |= MemberOfFlag;
}

Constant *OpenMPIRBuilder::getAddrOfDeclareTargetVar(
    OffloadEntriesInfoManager::OMPTargetGlobalVarEntryKind CaptureClause,
    OffloadEntriesInfoManager::OMPTargetDeviceClauseKind DeviceClause,
    bool IsDeclaration, bool IsExternallyVisible,
    TargetRegionEntryInfo EntryInfo, StringRef MangledName,
    std::vector<GlobalVariable *> &GeneratedRefs, bool OpenMPSIMD,
    std::vector<Triple> TargetTriple, Type *LlvmPtrTy,
    std::function<Constant *()> GlobalInitializer,
    std::function<GlobalValue::LinkageTypes()> VariableLinkage) {
  // TODO: convert this to utilise the IRBuilder Config rather than
  // a passed down argument.
  if (OpenMPSIMD)
    return nullptr;

  if (CaptureClause == OffloadEntriesInfoManager::OMPTargetGlobalVarEntryLink ||
      ((CaptureClause == OffloadEntriesInfoManager::OMPTargetGlobalVarEntryTo ||
        CaptureClause ==
            OffloadEntriesInfoManager::OMPTargetGlobalVarEntryEnter) &&
       Config.hasRequiresUnifiedSharedMemory())) {
    SmallString<64> PtrName;
    {
      raw_svector_ostream OS(PtrName);
      OS << MangledName;
      if (!IsExternallyVisible)
        OS << format("_%x", EntryInfo.FileID);
      OS << "_decl_tgt_ref_ptr";
    }

    Value *Ptr = M.getNamedValue(PtrName);

    if (!Ptr) {
      GlobalValue *GlobalValue = M.getNamedValue(MangledName);
      Ptr = getOrCreateInternalVariable(LlvmPtrTy, PtrName);

      auto *GV = cast<GlobalVariable>(Ptr);
      GV->setLinkage(GlobalValue::WeakAnyLinkage);

      if (!Config.isTargetDevice()) {
        if (GlobalInitializer)
          GV->setInitializer(GlobalInitializer());
        else
          GV->setInitializer(GlobalValue);
      }

      registerTargetGlobalVariable(
          CaptureClause, DeviceClause, IsDeclaration, IsExternallyVisible,
          EntryInfo, MangledName, GeneratedRefs, OpenMPSIMD, TargetTriple,
          GlobalInitializer, VariableLinkage, LlvmPtrTy, cast<Constant>(Ptr));
    }

    return cast<Constant>(Ptr);
  }

  return nullptr;
}

void OpenMPIRBuilder::registerTargetGlobalVariable(
    OffloadEntriesInfoManager::OMPTargetGlobalVarEntryKind CaptureClause,
    OffloadEntriesInfoManager::OMPTargetDeviceClauseKind DeviceClause,
    bool IsDeclaration, bool IsExternallyVisible,
    TargetRegionEntryInfo EntryInfo, StringRef MangledName,
    std::vector<GlobalVariable *> &GeneratedRefs, bool OpenMPSIMD,
    std::vector<Triple> TargetTriple,
    std::function<Constant *()> GlobalInitializer,
    std::function<GlobalValue::LinkageTypes()> VariableLinkage, Type *LlvmPtrTy,
    Constant *Addr) {
  if (DeviceClause != OffloadEntriesInfoManager::OMPTargetDeviceClauseAny ||
      (TargetTriple.empty() && !Config.isTargetDevice()))
    return;

  OffloadEntriesInfoManager::OMPTargetGlobalVarEntryKind Flags;
  StringRef VarName;
  int64_t VarSize;
  GlobalValue::LinkageTypes Linkage;

  if ((CaptureClause == OffloadEntriesInfoManager::OMPTargetGlobalVarEntryTo ||
       CaptureClause ==
           OffloadEntriesInfoManager::OMPTargetGlobalVarEntryEnter) &&
      !Config.hasRequiresUnifiedSharedMemory()) {
    Flags = OffloadEntriesInfoManager::OMPTargetGlobalVarEntryTo;
    VarName = MangledName;
    GlobalValue *LlvmVal = M.getNamedValue(VarName);

    if (!IsDeclaration)
      VarSize = divideCeil(
          M.getDataLayout().getTypeSizeInBits(LlvmVal->getValueType()), 8);
    else
      VarSize = 0;
    Linkage = (VariableLinkage) ? VariableLinkage() : LlvmVal->getLinkage();

    // This is a workaround carried over from Clang which prevents undesired
    // optimisation of internal variables.
    if (Config.isTargetDevice() &&
        (!IsExternallyVisible || Linkage == GlobalValue::LinkOnceODRLinkage)) {
      // Do not create a "ref-variable" if the original is not also available
      // on the host.
      if (!OffloadInfoManager.hasDeviceGlobalVarEntryInfo(VarName))
        return;

      std::string RefName = createPlatformSpecificName({VarName, "ref"});

      if (!M.getNamedValue(RefName)) {
        Constant *AddrRef =
            getOrCreateInternalVariable(Addr->getType(), RefName);
        auto *GvAddrRef = cast<GlobalVariable>(AddrRef);
        GvAddrRef->setConstant(true);
        GvAddrRef->setLinkage(GlobalValue::InternalLinkage);
        GvAddrRef->setInitializer(Addr);
        GeneratedRefs.push_back(GvAddrRef);
      }
    }
  } else {
    if (CaptureClause == OffloadEntriesInfoManager::OMPTargetGlobalVarEntryLink)
      Flags = OffloadEntriesInfoManager::OMPTargetGlobalVarEntryLink;
    else
      Flags = OffloadEntriesInfoManager::OMPTargetGlobalVarEntryTo;

    if (Config.isTargetDevice()) {
      VarName = (Addr) ? Addr->getName() : "";
      Addr = nullptr;
    } else {
      Addr = getAddrOfDeclareTargetVar(
          CaptureClause, DeviceClause, IsDeclaration, IsExternallyVisible,
          EntryInfo, MangledName, GeneratedRefs, OpenMPSIMD, TargetTriple,
          LlvmPtrTy, GlobalInitializer, VariableLinkage);
      VarName = (Addr) ? Addr->getName() : "";
    }
    VarSize = M.getDataLayout().getPointerSize();
    Linkage = GlobalValue::WeakAnyLinkage;
  }
  OffloadInfoManager.registerDeviceGlobalVarEntryInfo(VarName, Addr, VarSize,
                                                      Flags, Linkage);
}

/// Loads all the offload entries information from the host IR
/// metadata.
void OpenMPIRBuilder::loadOffloadInfoMetadata(Module &M) {
  // If we are in target mode, load the metadata from the host IR. This code has
  // to match the metadata creation in createOffloadEntriesAndInfoMetadata().

  NamedMDNode *MD = M.getNamedMetadata(ompOffloadInfoName);
  if (!MD)
    return;

  for (MDNode *MN : MD->operands()) {
    auto &&GetMDInt = [MN](unsigned Idx) {
      auto *V = cast<ConstantAsMetadata>(MN->getOperand(Idx));
      return cast<ConstantInt>(V->getValue())->getZExtValue();
    };

    auto &&GetMDString = [MN](unsigned Idx) {
      auto *V = cast<MDString>(MN->getOperand(Idx));
      return V->getString();
    };

    switch (GetMDInt(0)) {
    default:
      llvm_unreachable("Unexpected metadata!");
      break;
    case OffloadEntriesInfoManager::OffloadEntryInfo::
        OffloadingEntryInfoTargetRegion: {
      TargetRegionEntryInfo EntryInfo(/*ParentName=*/GetMDString(3),
                                      /*DeviceID=*/GetMDInt(1),
                                      /*FileID=*/GetMDInt(2),
                                      /*Line=*/GetMDInt(4),
                                      /*Count=*/GetMDInt(5));
      OffloadInfoManager.initializeTargetRegionEntryInfo(EntryInfo,
                                                         /*Order=*/GetMDInt(6));
      break;
    }
    case OffloadEntriesInfoManager::OffloadEntryInfo::
        OffloadingEntryInfoDeviceGlobalVar:
      OffloadInfoManager.initializeDeviceGlobalVarEntryInfo(
          /*MangledName=*/GetMDString(1),
          static_cast<OffloadEntriesInfoManager::OMPTargetGlobalVarEntryKind>(
              /*Flags=*/GetMDInt(2)),
          /*Order=*/GetMDInt(3));
      break;
    }
  }
}

void OpenMPIRBuilder::loadOffloadInfoMetadata(StringRef HostFilePath) {
  if (HostFilePath.empty())
    return;

  auto Buf = MemoryBuffer::getFile(HostFilePath);
  if (std::error_code Err = Buf.getError()) {
    report_fatal_error(("error opening host file from host file path inside of "
                        "OpenMPIRBuilder: " +
                        Err.message())
                           .c_str());
  }

  LLVMContext Ctx;
  auto M = expectedToErrorOrAndEmitErrors(
      Ctx, parseBitcodeFile(Buf.get()->getMemBufferRef(), Ctx));
  if (std::error_code Err = M.getError()) {
    report_fatal_error(
        ("error parsing host file inside of OpenMPIRBuilder: " + Err.message())
            .c_str());
  }

  loadOffloadInfoMetadata(*M.get());
}

//===----------------------------------------------------------------------===//
// OffloadEntriesInfoManager
//===----------------------------------------------------------------------===//

bool OffloadEntriesInfoManager::empty() const {
  return OffloadEntriesTargetRegion.empty() &&
         OffloadEntriesDeviceGlobalVar.empty();
}

unsigned OffloadEntriesInfoManager::getTargetRegionEntryInfoCount(
    const TargetRegionEntryInfo &EntryInfo) const {

  auto It = OffloadEntriesTargetRegionCount.find(
      getTargetRegionEntryCountKey(EntryInfo));
  if (It == OffloadEntriesTargetRegionCount.end())
    return 0;
  return It->second;
}

void OffloadEntriesInfoManager::incrementTargetRegionEntryInfoCount(
    const TargetRegionEntryInfo &EntryInfo) {

  OffloadEntriesTargetRegionCount[getTargetRegionEntryCountKey(EntryInfo)] =
      EntryInfo.Count + 1;
}

/// Initialize target region entry.
void OffloadEntriesInfoManager::initializeTargetRegionEntryInfo(
    const TargetRegionEntryInfo &EntryInfo, unsigned Order) {

  OffloadEntriesTargetRegion[EntryInfo] =
      OffloadEntryInfoTargetRegion(Order, /*Addr=*/nullptr, /*ID=*/nullptr,
                                   OMPTargetRegionEntryTargetRegion);
  ++OffloadingEntriesNum;
}

void OffloadEntriesInfoManager::registerTargetRegionEntryInfo(
    TargetRegionEntryInfo EntryInfo, Constant *Addr, Constant *ID,
    OMPTargetRegionEntryKind Flags) {

  assert(EntryInfo.Count == 0 && "expected default EntryInfo");

  // Update the EntryInfo with the next available count for this location.
  EntryInfo.Count = getTargetRegionEntryInfoCount(EntryInfo);

  // If we are emitting code for a target, the entry is already initialized,
  // only has to be registered.
  if (OMPBuilder->Config.isTargetDevice()) {
    // This could happen if the device compilation is invoked standalone.
    if (!hasTargetRegionEntryInfo(EntryInfo)) {
      return;
    }
    auto &Entry = OffloadEntriesTargetRegion[EntryInfo];
    Entry.setAddress(Addr);
    Entry.setID(ID);
    Entry.setFlags(Flags);
  } else {
    if (Flags == OffloadEntriesInfoManager::OMPTargetRegionEntryTargetRegion &&
        hasTargetRegionEntryInfo(EntryInfo, /*IgnoreAddressId*/ true))
      return;
    assert(!hasTargetRegionEntryInfo(EntryInfo) &&
           "Target region entry already registered!");
    OffloadEntryInfoTargetRegion Entry(OffloadingEntriesNum, Addr, ID, Flags);
    OffloadEntriesTargetRegion[EntryInfo] = Entry;
    ++OffloadingEntriesNum;
  }
  incrementTargetRegionEntryInfoCount(EntryInfo);
}

bool OffloadEntriesInfoManager::hasTargetRegionEntryInfo(
    TargetRegionEntryInfo EntryInfo, bool IgnoreAddressId) const {

  // Update the EntryInfo with the next available count for this location.
  EntryInfo.Count = getTargetRegionEntryInfoCount(EntryInfo);

  auto It = OffloadEntriesTargetRegion.find(EntryInfo);
  if (It == OffloadEntriesTargetRegion.end()) {
    return false;
  }
  // Fail if this entry is already registered.
  if (!IgnoreAddressId && (It->second.getAddress() || It->second.getID()))
    return false;
  return true;
}

void OffloadEntriesInfoManager::actOnTargetRegionEntriesInfo(
    const OffloadTargetRegionEntryInfoActTy &Action) {

  // Scan all target region entries and perform the provided action.
  for (const auto &It : OffloadEntriesTargetRegion) {
    Action(It.first, It.second);
  }
}

void OffloadEntriesInfoManager::initializeDeviceGlobalVarEntryInfo(
    StringRef Name, OMPTargetGlobalVarEntryKind Flags, unsigned Order) {
  OffloadEntriesDeviceGlobalVar.try_emplace(Name, Order, Flags);
  ++OffloadingEntriesNum;
}

void OffloadEntriesInfoManager::registerDeviceGlobalVarEntryInfo(
    StringRef VarName, Constant *Addr, int64_t VarSize,
    OMPTargetGlobalVarEntryKind Flags, GlobalValue::LinkageTypes Linkage) {
  if (OMPBuilder->Config.isTargetDevice()) {
    // This could happen if the device compilation is invoked standalone.
    if (!hasDeviceGlobalVarEntryInfo(VarName))
      return;
    auto &Entry = OffloadEntriesDeviceGlobalVar[VarName];
    if (Entry.getAddress() && hasDeviceGlobalVarEntryInfo(VarName)) {
      if (Entry.getVarSize() == 0) {
        Entry.setVarSize(VarSize);
        Entry.setLinkage(Linkage);
      }
      return;
    }
    Entry.setVarSize(VarSize);
    Entry.setLinkage(Linkage);
    Entry.setAddress(Addr);
  } else {
    if (hasDeviceGlobalVarEntryInfo(VarName)) {
      auto &Entry = OffloadEntriesDeviceGlobalVar[VarName];
      assert(Entry.isValid() && Entry.getFlags() == Flags &&
             "Entry not initialized!");
      if (Entry.getVarSize() == 0) {
        Entry.setVarSize(VarSize);
        Entry.setLinkage(Linkage);
      }
      return;
    }
    if (Flags == OffloadEntriesInfoManager::OMPTargetGlobalVarEntryIndirect)
      OffloadEntriesDeviceGlobalVar.try_emplace(VarName, OffloadingEntriesNum,
                                                Addr, VarSize, Flags, Linkage,
                                                VarName.str());
    else
      OffloadEntriesDeviceGlobalVar.try_emplace(
          VarName, OffloadingEntriesNum, Addr, VarSize, Flags, Linkage, "");
    ++OffloadingEntriesNum;
  }
}

void OffloadEntriesInfoManager::actOnDeviceGlobalVarEntriesInfo(
    const OffloadDeviceGlobalVarEntryInfoActTy &Action) {
  // Scan all target region entries and perform the provided action.
  for (const auto &E : OffloadEntriesDeviceGlobalVar)
    Action(E.getKey(), E.getValue());
}

//===----------------------------------------------------------------------===//
// CanonicalLoopInfo
//===----------------------------------------------------------------------===//

void CanonicalLoopInfo::collectControlBlocks(
    SmallVectorImpl<BasicBlock *> &BBs) {
  // We only count those BBs as control block for which we do not need to
  // reverse the CFG, i.e. not the loop body which can contain arbitrary control
  // flow. For consistency, this also means we do not add the Body block, which
  // is just the entry to the body code.
  BBs.reserve(BBs.size() + 6);
  BBs.append({getPreheader(), Header, Cond, Latch, Exit, getAfter()});
}

BasicBlock *CanonicalLoopInfo::getPreheader() const {
  assert(isValid() && "Requires a valid canonical loop");
  for (BasicBlock *Pred : predecessors(Header)) {
    if (Pred != Latch)
      return Pred;
  }
  llvm_unreachable("Missing preheader");
}

void CanonicalLoopInfo::setTripCount(Value *TripCount) {
  assert(isValid() && "Requires a valid canonical loop");

  Instruction *CmpI = &getCond()->front();
  assert(isa<CmpInst>(CmpI) && "First inst must compare IV with TripCount");
  CmpI->setOperand(1, TripCount);

#ifndef NDEBUG
  assertOK();
#endif
}

void CanonicalLoopInfo::mapIndVar(
    llvm::function_ref<Value *(Instruction *)> Updater) {
  assert(isValid() && "Requires a valid canonical loop");

  Instruction *OldIV = getIndVar();

  // Record all uses excluding those introduced by the updater. Uses by the
  // CanonicalLoopInfo itself to keep track of the number of iterations are
  // excluded.
  SmallVector<Use *> ReplacableUses;
  for (Use &U : OldIV->uses()) {
    auto *User = dyn_cast<Instruction>(U.getUser());
    if (!User)
      continue;
    if (User->getParent() == getCond())
      continue;
    if (User->getParent() == getLatch())
      continue;
    ReplacableUses.push_back(&U);
  }

  // Run the updater that may introduce new uses
  Value *NewIV = Updater(OldIV);

  // Replace the old uses with the value returned by the updater.
  for (Use *U : ReplacableUses)
    U->set(NewIV);

#ifndef NDEBUG
  assertOK();
#endif
}

void CanonicalLoopInfo::assertOK() const {
#ifndef NDEBUG
  // No constraints if this object currently does not describe a loop.
  if (!isValid())
    return;

  BasicBlock *Preheader = getPreheader();
  BasicBlock *Body = getBody();
  BasicBlock *After = getAfter();

  // Verify standard control-flow we use for OpenMP loops.
  assert(Preheader);
  assert(isa<BranchInst>(Preheader->getTerminator()) &&
         "Preheader must terminate with unconditional branch");
  assert(Preheader->getSingleSuccessor() == Header &&
         "Preheader must jump to header");

  assert(Header);
  assert(isa<BranchInst>(Header->getTerminator()) &&
         "Header must terminate with unconditional branch");
  assert(Header->getSingleSuccessor() == Cond &&
         "Header must jump to exiting block");

  assert(Cond);
  assert(Cond->getSinglePredecessor() == Header &&
         "Exiting block only reachable from header");

  assert(isa<BranchInst>(Cond->getTerminator()) &&
         "Exiting block must terminate with conditional branch");
  assert(size(successors(Cond)) == 2 &&
         "Exiting block must have two successors");
  assert(cast<BranchInst>(Cond->getTerminator())->getSuccessor(0) == Body &&
         "Exiting block's first successor jump to the body");
  assert(cast<BranchInst>(Cond->getTerminator())->getSuccessor(1) == Exit &&
         "Exiting block's second successor must exit the loop");

  assert(Body);
  assert(Body->getSinglePredecessor() == Cond &&
         "Body only reachable from exiting block");
  assert(!isa<PHINode>(Body->front()));

  assert(Latch);
  assert(isa<BranchInst>(Latch->getTerminator()) &&
         "Latch must terminate with unconditional branch");
  assert(Latch->getSingleSuccessor() == Header && "Latch must jump to header");
  // TODO: To support simple redirecting of the end of the body code that has
  // multiple; introduce another auxiliary basic block like preheader and after.
  assert(Latch->getSinglePredecessor() != nullptr);
  assert(!isa<PHINode>(Latch->front()));

  assert(Exit);
  assert(isa<BranchInst>(Exit->getTerminator()) &&
         "Exit block must terminate with unconditional branch");
  assert(Exit->getSingleSuccessor() == After &&
         "Exit block must jump to after block");

  assert(After);
  assert(After->getSinglePredecessor() == Exit &&
         "After block only reachable from exit block");
  assert(After->empty() || !isa<PHINode>(After->front()));

  Instruction *IndVar = getIndVar();
  assert(IndVar && "Canonical induction variable not found?");
  assert(isa<IntegerType>(IndVar->getType()) &&
         "Induction variable must be an integer");
  assert(cast<PHINode>(IndVar)->getParent() == Header &&
         "Induction variable must be a PHI in the loop header");
  assert(cast<PHINode>(IndVar)->getIncomingBlock(0) == Preheader);
  assert(
      cast<ConstantInt>(cast<PHINode>(IndVar)->getIncomingValue(0))->isZero());
  assert(cast<PHINode>(IndVar)->getIncomingBlock(1) == Latch);

  auto *NextIndVar = cast<PHINode>(IndVar)->getIncomingValue(1);
  assert(cast<Instruction>(NextIndVar)->getParent() == Latch);
  assert(cast<BinaryOperator>(NextIndVar)->getOpcode() == BinaryOperator::Add);
  assert(cast<BinaryOperator>(NextIndVar)->getOperand(0) == IndVar);
  assert(cast<ConstantInt>(cast<BinaryOperator>(NextIndVar)->getOperand(1))
             ->isOne());

  Value *TripCount = getTripCount();
  assert(TripCount && "Loop trip count not found?");
  assert(IndVar->getType() == TripCount->getType() &&
         "Trip count and induction variable must have the same type");

  auto *CmpI = cast<CmpInst>(&Cond->front());
  assert(CmpI->getPredicate() == CmpInst::ICMP_ULT &&
         "Exit condition must be a signed less-than comparison");
  assert(CmpI->getOperand(0) == IndVar &&
         "Exit condition must compare the induction variable");
  assert(CmpI->getOperand(1) == TripCount &&
         "Exit condition must compare with the trip count");
#endif
}

void CanonicalLoopInfo::invalidate() {
  Header = nullptr;
  Cond = nullptr;
  Latch = nullptr;
  Exit = nullptr;
}<|MERGE_RESOLUTION|>--- conflicted
+++ resolved
@@ -797,7 +797,11 @@
   if (!OffloadInfoManager.empty()) 
     createOffloadEntriesAndInfoMetadata(ErrorReportFn);
 
-<<<<<<< HEAD
+  if (Config.EmitLLVMUsed) {
+    std::vector<WeakTrackingVH> LLVMCompilerUsed = {
+        M.getGlobalVariable("__openmp_nvptx_data_transfer_temporary_storage")};
+    emitUsed("llvm.compiler.used", LLVMCompilerUsed);
+
   dbgs() << "End of finalize\n" << *Fn << "\n";
 
 }
@@ -951,12 +955,6 @@
         }
       }
     }
-=======
-  if (Config.EmitLLVMUsed) {
-    std::vector<WeakTrackingVH> LLVMCompilerUsed = {
-        M.getGlobalVariable("__openmp_nvptx_data_transfer_temporary_storage")};
-    emitUsed("llvm.compiler.used", LLVMCompilerUsed);
->>>>>>> 957bc325
   }
 }
 
